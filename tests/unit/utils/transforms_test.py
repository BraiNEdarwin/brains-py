--- conflicted
+++ resolved
@@ -1,542 +1,538 @@
-"""
-Module for testing transforms.py.
-"""
-
-import unittest
-import torch
-import random
-import brainspy.utils.transforms as transforms
-
-
-class TransformsTest(unittest.TestCase):
-    """
-    Class for testing 'transforms.py'.
-    """
-    def __init__(self, test_name):
-        super(TransformsTest, self).__init__()
-        self.threshold = 10000
-
-    def test_line(self):
-        """
-        Test scale and offset, and evaluation at a point, of a line.
-        """
-        x_min = 1
-        y_min = 1
-        x_max = 2
-        y_max = 0
-        # This is the line y = 2 - x.
-        x_val = 3
-        offset = transforms.get_offset(y_min=y_min,
-                                       y_max=y_max,
-                                       x_min=x_min,
-                                       x_max=x_max)
-        scale = transforms.get_scale(y_min=y_min,
-                                     y_max=y_max,
-                                     x_min=x_min,
-                                     x_max=x_max)
-        both = transforms.get_linear_transform_constants(y_min=y_min,
-                                                         y_max=y_max,
-                                                         x_min=x_min,
-                                                         x_max=x_max)
-        self.assertEqual(both, (scale, offset))
-        self.assertEqual(offset, 2)
-        self.assertEqual(scale, -1)
-        value = transforms.linear_transform(x_val=x_val,
-                                            y_min=y_min,
-                                            y_max=y_max,
-                                            x_min=x_min,
-                                            x_max=x_max)
-        self.assertEqual(value, -1)
-
-    def test_line_nan(self):
-        """
-        Test the line transform for x_min = x_max; should raise
-        ZeroDivisionError.
-        """
-        x_min = 1
-        y_min = 1
-        x_max = 1
-        y_max = 2
-        self.assertRaises(
-            ZeroDivisionError,
-            transforms.get_scale,
-            y_min=y_min,
-            y_max=y_max,
-            x_min=x_min,
-            x_max=x_max,
-        )
-
-<<<<<<< HEAD
-    def test_format_input_ranges(self):
-=======
-    def test_linear_transform(self):
-        """
-        Testing the function - linear_transform with random values for for all arguments
-        """
-        x_min = random.randint(-self.threshold, self.threshold)
-        y_min = random.randint(-self.threshold, self.threshold)
-        x_max = random.randint(x_min + 1, self.threshold + 2)
-        y_max = random.randint(y_min + 1, self.threshold + 2)
-        x_val = random.randint(-self.threshold, self.threshold)
-        try:
-            transforms.linear_transform(x_val=x_val,
-                                        y_min=y_min,
-                                        y_max=y_max,
-                                        x_min=x_min,
-                                        x_max=x_max)
-        except (Exception):
-            self.fail(
-                "Couldn't perform linear transform with the values provided")
-
-        x_min = torch.randint(1, 10, (2, 2))
-        y_min = torch.randint(1, 10, (2, 2))
-        x_max = torch.randint(11, 20, (2, 2))
-        y_max = torch.randint(11, 20, (2, 2))
-        x_val = torch.rand(2, 2)
-        try:
-            transforms.linear_transform(x_val=x_val,
-                                        y_min=y_min,
-                                        y_max=y_max,
-                                        x_min=x_min,
-                                        x_max=x_max)
-        except (Exception):
-            self.fail(
-                "Couldn't perform linear transform with the values provided")
-
-    def test_linear_transform_min_max(self):
-        """
-        Test for linear transform with x_max > x_min and y_min > y_max
-        which invokes the get_linear_transform_constants function and raises an Assertion error
-        """
-        x_max = random.randint(-self.threshold, self.threshold)
-        y_max = random.randint(-self.threshold, self.threshold)
-        x_min = random.randint(x_max + 1, self.threshold + 2)
-        y_min = random.randint(y_max + 1, self.threshold + 2)
-        x_val = random.randint(-self.threshold, self.threshold)
-        with self.assertRaises(AssertionError):
-            transforms.linear_transform(x_val=x_val,
-                                        y_min=y_min,
-                                        y_max=y_max,
-                                        x_min=x_min,
-                                        x_max=x_max)
-
-        x_min = torch.randint(11, 20, (2, 2))
-        y_min = torch.randint(11, 20, (2, 2))
-        x_max = torch.randint(1, 10, (2, 2))
-        y_max = torch.randint(1, 10, (2, 2))
-        x_val = random.randint(-self.threshold, self.threshold)
-        with self.assertRaises(AssertionError):
-            transforms.linear_transform(x_val=x_val,
-                                        y_min=y_min,
-                                        y_max=y_max,
-                                        x_min=x_min,
-                                        x_max=x_max)
-
-        x_min = torch.randint(11, 20, (2, 2))
-        y_min = torch.randint(11, 20, (2, 2))
-        x_max = 5
-        y_max = 5
-        x_val = random.randint(-self.threshold, self.threshold)
-        with self.assertRaises(AssertionError):
-            transforms.linear_transform(x_val=x_val,
-                                        y_min=y_min,
-                                        y_max=y_max,
-                                        x_min=x_min,
-                                        x_max=x_max)
-
-        x_min = 2
-        y_min = 0
-        x_max = 1
-        y_max = 1
-        x_val = random.randint(-self.threshold, self.threshold)
-        with self.assertRaises(AssertionError):
-            transforms.linear_transform(x_val=x_val,
-                                        y_min=y_min,
-                                        y_max=y_max,
-                                        x_min=x_min,
-                                        x_max=x_max)
-
-    def test_linear_transform_fail(self):
-        """
-        Invalid type for arguments raises TypeError
-        """
-        x_min = random.randint(-self.threshold, self.threshold)
-        y_min = random.randint(-self.threshold, self.threshold)
-        x_max = random.randint(x_min + 1, self.threshold + 2)
-        y_max = random.randint(y_min + 1, self.threshold + 2)
-        x_val = None
-        with self.assertRaises(TypeError):
-            transforms.linear_transform(x_val=x_val,
-                                        y_min=y_min,
-                                        y_max=y_max,
-                                        x_min=x_min,
-                                        x_max=x_max)
-
-        x_min = random.randint(-self.threshold, self.threshold)
-        y_min = random.randint(-self.threshold, self.threshold)
-        x_max = "String value"
-        y_max = random.randint(y_min + 1, self.threshold + 2)
-        x_val = random.randint(-self.threshold, self.threshold)
-        with self.assertRaises(TypeError):
-            transforms.linear_transform(x_val=x_val,
-                                        y_min=y_min,
-                                        y_max=y_max,
-                                        x_min=x_min,
-                                        x_max=x_max)
-
-        x_min = [1, 2, 3, 4, 5]
-        y_min = random.randint(-self.threshold, self.threshold)
-        x_max = random.randint(1, self.threshold + 2)
-        y_max = random.randint(y_min + 1, self.threshold + 2)
-        x_val = random.randint(-self.threshold, self.threshold)
-        with self.assertRaises(TypeError):
-            transforms.linear_transform(x_val=x_val,
-                                        y_min=y_min,
-                                        y_max=y_max,
-                                        x_min=x_min,
-                                        x_max=x_max)
-
-    def test_get_offset(self):
-        """
-        Testing the function - get_offset with random values for for all arguments
-        """
-        x_min = random.randint(-self.threshold, self.threshold)
-        y_min = random.randint(-self.threshold, self.threshold)
-        x_max = random.randint(x_min + 1, self.threshold + 2)
-        y_max = random.randint(y_min + 1, self.threshold + 2)
-        try:
-            transforms.get_offset(y_min=y_min,
-                                  y_max=y_max,
-                                  x_min=x_min,
-                                  x_max=x_max)
-        except ("Exception"):
-            self.fail("Offset cannot be generated with the values provided")
-
-        x_min = torch.randint(1, 10, (2, 2))
-        y_min = torch.randint(1, 10, (2, 2))
-        x_max = torch.randint(11, 20, (2, 2))
-        y_max = torch.randint(11, 20, (2, 2))
-        try:
-            transforms.get_offset(y_min=y_min,
-                                  y_max=y_max,
-                                  x_min=x_min,
-                                  x_max=x_max)
-        except ("Exception"):
-            self.fail("Offset cannot be generated with the values provided")
-
-    def test_get_offset_min_max(self):
->>>>>>> cba3f488
-        """
-        Test for get_offset method with x_min > x_max
-        and y_min > y_max raises an assertion error
-        """
-        x_max = random.randint(-self.threshold, self.threshold)
-        y_max = random.randint(-self.threshold, self.threshold)
-        x_min = random.randint(x_max + 1, self.threshold + 2)
-        y_min = random.randint(y_max + 1, self.threshold + 2)
-        with self.assertRaises(AssertionError):
-            transforms.get_offset(y_min=y_min,
-                                  y_max=y_max,
-                                  x_min=x_min,
-                                  x_max=x_max)
-
-        x_min = torch.randint(11, 20, (2, 2))
-        y_min = torch.randint(11, 20, (2, 2))
-        x_max = torch.randint(1, 10, (2, 2))
-        y_max = torch.randint(1, 10, (2, 2))
-        with self.assertRaises(AssertionError):
-            transforms.get_offset(y_min=y_min,
-                                  y_max=y_max,
-                                  x_min=x_min,
-                                  x_max=x_max)
-
-        x_min = torch.randint(11, 20, (2, 2))
-        y_min = torch.randint(11, 20, (2, 2))
-        x_max = 5
-        y_max = 5
-        with self.assertRaises(AssertionError):
-            transforms.get_offset(y_min=y_min,
-                                  y_max=y_max,
-                                  x_min=x_min,
-                                  x_max=x_max)
-
-        x_min = 2
-        y_min = 0
-        x_max = 1
-        y_max = 1
-        with self.assertRaises(AssertionError):
-            transforms.get_offset(y_min=y_min,
-                                  y_max=y_max,
-                                  x_min=x_min,
-                                  x_max=x_max)
-
-    def test_get_offset_fail(self):
-        """
-        Invalid type for arguments raises TypeError
-        """
-        x_min = random.randint(-self.threshold, self.threshold)
-        y_min = random.randint(-self.threshold, self.threshold)
-        x_max = random.randint(x_min + 1, self.threshold + 2)
-        y_max = [1, 2, 3, 4, 5]
-        with self.assertRaises(TypeError):
-            transforms.get_offset(y_min=y_min,
-                                  y_max=y_max,
-                                  x_min=x_min,
-                                  x_max=x_max)
-
-        x_min = random.randint(-self.threshold, self.threshold)
-        y_min = random.randint(-self.threshold, self.threshold)
-        x_max = "String val"
-        y_max = random.randint(y_min + 1, self.threshold + 2)
-        with self.assertRaises(TypeError):
-            transforms.get_offset(y_min=y_min,
-                                  y_max=y_max,
-                                  x_min=x_min,
-                                  x_max=x_max)
-
-        x_min = None
-        y_min = random.randint(-self.threshold, self.threshold)
-        x_max = random.randint(1, self.threshold + 2)
-        y_max = random.randint(y_min + 1, self.threshold + 2)
-        with self.assertRaises(TypeError):
-            transforms.get_offset(y_min=y_min,
-                                  y_max=y_max,
-                                  x_min=x_min,
-                                  x_max=x_max)
-
-    def test_get_scale(self):
-        """
-        Testing the function - get_scale with random values for for all arguments
-        """
-        x_min = random.randint(-self.threshold, self.threshold)
-        y_min = random.randint(-self.threshold, self.threshold)
-        x_max = random.randint(x_min + 1, self.threshold + 2)
-        y_max = random.randint(y_min + 1, self.threshold + 2)
-        try:
-            transforms.get_scale(y_min=y_min,
-                                 y_max=y_max,
-                                 x_min=x_min,
-                                 x_max=x_max)
-        except ("Exception"):
-            self.fail("Cannot get scale with the values provided")
-
-        x_min = torch.randint(1, 10, (2, 2))
-        y_min = torch.randint(1, 10, (2, 2))
-        x_max = torch.randint(11, 20, (2, 2))
-        y_max = torch.randint(11, 20, (2, 2))
-        try:
-            transforms.get_scale(y_min=y_min,
-                                 y_max=y_max,
-                                 x_min=x_min,
-                                 x_max=x_max)
-        except ("Exception"):
-            self.fail("Cannot get scale with the values provided")
-
-    def test_get_scale_min_max(self):
-        """
-        Test for get_scale method with x_min > x_max
-        and y_min > y_max raises an assertion error
-        """
-        x_max = random.randint(-self.threshold, self.threshold)
-        y_max = random.randint(-self.threshold, self.threshold)
-        x_min = random.randint(x_max + 1, self.threshold + 2)
-        y_min = random.randint(y_max + 1, self.threshold + 2)
-        with self.assertRaises(AssertionError):
-            transforms.get_scale(y_min=y_min,
-                                 y_max=y_max,
-                                 x_min=x_min,
-                                 x_max=x_max)
-
-        x_min = torch.randint(11, 20, (2, 2))
-        y_min = torch.randint(11, 20, (2, 2))
-        x_max = torch.randint(1, 10, (2, 2))
-        y_max = torch.randint(1, 10, (2, 2))
-        with self.assertRaises(AssertionError):
-            transforms.get_scale(y_min=y_min,
-                                 y_max=y_max,
-                                 x_min=x_min,
-                                 x_max=x_max)
-
-        x_min = torch.randint(11, 20, (2, 2))
-        y_min = torch.randint(11, 20, (2, 2))
-        x_max = 5
-        y_max = 5
-        with self.assertRaises(AssertionError):
-            transforms.get_scale(y_min=y_min,
-                                 y_max=y_max,
-                                 x_min=x_min,
-                                 x_max=x_max)
-
-        x_min = 2
-        y_min = 0
-        x_max = 1
-        y_max = 1
-        with self.assertRaises(AssertionError):
-            transforms.get_scale(y_min=y_min,
-                                 y_max=y_max,
-                                 x_min=x_min,
-                                 x_max=x_max)
-
-    def test_get_scale_fail(self):
-        """
-        Invalid type for arguments raises TypeError
-        """
-        x_min = random.randint(-self.threshold, self.threshold)
-        y_min = random.randint(-self.threshold, self.threshold)
-        x_max = random.randint(x_min + 1, self.threshold + 2)
-        y_max = [1, 2, 3, 4, 5]
-        with self.assertRaises(TypeError):
-            transforms.get_scale(y_min=y_min,
-                                 y_max=y_max,
-                                 x_min=x_min,
-                                 x_max=x_max)
-
-        x_min = random.randint(-self.threshold, self.threshold)
-        y_min = random.randint(-self.threshold, self.threshold)
-        x_max = "String val"
-        y_max = random.randint(y_min + 1, self.threshold + 2)
-        with self.assertRaises(TypeError):
-            transforms.get_scale(y_min=y_min,
-                                 y_max=y_max,
-                                 x_min=x_min,
-                                 x_max=x_max)
-
-        x_min = None
-        y_min = random.randint(-self.threshold, self.threshold)
-        x_max = random.randint(1, self.threshold + 2)
-        y_max = random.randint(y_min + 1, self.threshold + 2)
-        with self.assertRaises(TypeError):
-            transforms.get_scale(y_min=y_min,
-                                 y_max=y_max,
-                                 x_min=x_min,
-                                 x_max=x_max)
-
-    def test_get_linear_transform_constants(self):
-        """
-        Testing the function - get_linear_transform_constants with random values for for all
-        arguments
-        """
-        x_min = random.randint(-self.threshold, self.threshold)
-        y_min = random.randint(-self.threshold, self.threshold)
-        x_max = random.randint(x_min + 1, self.threshold + 2)
-        y_max = random.randint(y_min + 1, self.threshold + 2)
-        try:
-            transforms.get_linear_transform_constants(y_min=y_min,
-                                                      y_max=y_max,
-                                                      x_min=x_min,
-                                                      x_max=x_max)
-        except ("Exception"):
-            self.fail(
-                "Cannot generate scale and offset with the values provided")
-
-        x_min = torch.randint(1, 10, (2, 2))
-        y_min = torch.randint(1, 10, (2, 2))
-        x_max = torch.randint(11, 20, (2, 2))
-        y_max = torch.randint(11, 20, (2, 2))
-        try:
-            transforms.get_linear_transform_constants(y_min=y_min,
-                                                      y_max=y_max,
-                                                      x_min=x_min,
-                                                      x_max=x_max)
-        except ("Exception"):
-            self.fail(
-                "Cannot generate scale and offset with the values provided")
-
-    def test_get_linear_transform_constants_max_min(self):
-        """
-        Test for get_linear_transform_constants method with x_min > x_max
-        and y_min > y_max raises an assertion error
-        """
-        x_max = random.randint(-self.threshold, self.threshold)
-        y_max = random.randint(-self.threshold, self.threshold)
-        x_min = random.randint(x_max + 1, self.threshold + 2)
-        y_min = random.randint(y_max + 1, self.threshold + 2)
-        with self.assertRaises(AssertionError):
-            transforms.get_linear_transform_constants(y_min=y_min,
-                                                      y_max=y_max,
-                                                      x_min=x_min,
-                                                      x_max=x_max)
-
-        x_min = torch.randint(11, 20, (2, 2))
-        y_min = torch.randint(11, 20, (2, 2))
-        x_max = torch.randint(1, 10, (2, 2))
-        y_max = torch.randint(1, 10, (2, 2))
-        with self.assertRaises(AssertionError):
-            transforms.get_linear_transform_constants(y_min=y_min,
-                                                      y_max=y_max,
-                                                      x_min=x_min,
-                                                      x_max=x_max)
-
-        x_min = torch.randint(11, 20, (2, 2))
-        y_min = torch.randint(11, 20, (2, 2))
-        x_max = 5
-        y_max = 5
-        with self.assertRaises(AssertionError):
-            transforms.get_linear_transform_constants(y_min=y_min,
-                                                      y_max=y_max,
-                                                      x_min=x_min,
-                                                      x_max=x_max)
-
-        x_min = 2
-        y_min = 0
-        x_max = 1
-        y_max = 1
-        with self.assertRaises(AssertionError):
-            transforms.get_linear_transform_constants(y_min=y_min,
-                                                      y_max=y_max,
-                                                      x_min=x_min,
-                                                      x_max=x_max)
-
-    def test_get_linear_transform_constants_fail(self):
-        """
-        Invalid type for arguments raises TypeError
-        """
-        x_min = random.randint(-self.threshold, self.threshold)
-        y_min = random.randint(-self.threshold, self.threshold)
-        x_max = random.randint(x_min + 1, self.threshold + 2)
-        y_max = [1, 2, 3, 4, 5]
-        with self.assertRaises(TypeError):
-            transforms.get_linear_transform_constants(y_min=y_min,
-                                                      y_max=y_max,
-                                                      x_min=x_min,
-                                                      x_max=x_max)
-
-        x_min = random.randint(-self.threshold, self.threshold)
-        y_min = random.randint(-self.threshold, self.threshold)
-        x_max = "String val"
-        y_max = random.randint(y_min + 1, self.threshold + 2)
-        with self.assertRaises(TypeError):
-            transforms.get_linear_transform_constants(y_min=y_min,
-                                                      y_max=y_max,
-                                                      x_min=x_min,
-                                                      x_max=x_max)
-
-        x_min = None
-        y_min = random.randint(-self.threshold, self.threshold)
-        x_max = random.randint(1, self.threshold + 2)
-        y_max = random.randint(y_min + 1, self.threshold + 2)
-        with self.assertRaises(TypeError):
-            transforms.get_linear_transform_constants(y_min=y_min,
-                                                      y_max=y_max,
-                                                      x_min=x_min,
-                                                      x_max=x_max)
-
-    def runTest(self):
-        self.test_line()
-        self.test_line_nan()
-        self.test_get_linear_transform_constants()
-        self.test_get_linear_transform_constants_fail()
-        self.test_get_linear_transform_constants_max_min()
-        self.test_get_offset()
-        self.test_get_offset_fail()
-        self.test_get_offset_min_max()
-        self.test_get_scale()
-        self.test_get_scale_fail()
-        self.test_get_scale_min_max()
-        self.test_linear_transform()
-        self.test_linear_transform_fail()
-        self.test_linear_transform_min_max()
-
-
-if __name__ == "__main__":
-    unittest.main()
+"""
+Module for testing transforms.py.
+"""
+
+import unittest
+import torch
+import random
+import brainspy.utils.transforms as transforms
+
+
+class TransformsTest(unittest.TestCase):
+    """
+    Class for testing 'transforms.py'.
+    """
+    def __init__(self, test_name):
+        super(TransformsTest, self).__init__()
+        self.threshold = 10000
+
+    def test_line(self):
+        """
+        Test scale and offset, and evaluation at a point, of a line.
+        """
+        x_min = 1
+        y_min = 1
+        x_max = 2
+        y_max = 0
+        # This is the line y = 2 - x.
+        x_val = 3
+        offset = transforms.get_offset(y_min=y_min,
+                                       y_max=y_max,
+                                       x_min=x_min,
+                                       x_max=x_max)
+        scale = transforms.get_scale(y_min=y_min,
+                                     y_max=y_max,
+                                     x_min=x_min,
+                                     x_max=x_max)
+        both = transforms.get_linear_transform_constants(y_min=y_min,
+                                                         y_max=y_max,
+                                                         x_min=x_min,
+                                                         x_max=x_max)
+        self.assertEqual(both, (scale, offset))
+        self.assertEqual(offset, 2)
+        self.assertEqual(scale, -1)
+        value = transforms.linear_transform(x_val=x_val,
+                                            y_min=y_min,
+                                            y_max=y_max,
+                                            x_min=x_min,
+                                            x_max=x_max)
+        self.assertEqual(value, -1)
+
+    def test_line_nan(self):
+        """
+        Test the line transform for x_min = x_max; should raise
+        ZeroDivisionError.
+        """
+        x_min = 1
+        y_min = 1
+        x_max = 1
+        y_max = 2
+        self.assertRaises(
+            ZeroDivisionError,
+            transforms.get_scale,
+            y_min=y_min,
+            y_max=y_max,
+            x_min=x_min,
+            x_max=x_max,
+        )
+
+    def test_linear_transform(self):
+        """
+        Testing the function - linear_transform with random values for for all arguments
+        """
+        x_min = random.randint(-self.threshold, self.threshold)
+        y_min = random.randint(-self.threshold, self.threshold)
+        x_max = random.randint(x_min + 1, self.threshold + 2)
+        y_max = random.randint(y_min + 1, self.threshold + 2)
+        x_val = random.randint(-self.threshold, self.threshold)
+        try:
+            transforms.linear_transform(x_val=x_val,
+                                        y_min=y_min,
+                                        y_max=y_max,
+                                        x_min=x_min,
+                                        x_max=x_max)
+        except (Exception):
+            self.fail(
+                "Couldn't perform linear transform with the values provided")
+
+        x_min = torch.randint(1, 10, (2, 2))
+        y_min = torch.randint(1, 10, (2, 2))
+        x_max = torch.randint(11, 20, (2, 2))
+        y_max = torch.randint(11, 20, (2, 2))
+        x_val = torch.rand(2, 2)
+        try:
+            transforms.linear_transform(x_val=x_val,
+                                        y_min=y_min,
+                                        y_max=y_max,
+                                        x_min=x_min,
+                                        x_max=x_max)
+        except (Exception):
+            self.fail(
+                "Couldn't perform linear transform with the values provided")
+
+    def test_linear_transform_min_max(self):
+        """
+        Test for linear transform with x_max > x_min and y_min > y_max
+        which invokes the get_linear_transform_constants function and raises an Assertion error
+        """
+        x_max = random.randint(-self.threshold, self.threshold)
+        y_max = random.randint(-self.threshold, self.threshold)
+        x_min = random.randint(x_max + 1, self.threshold + 2)
+        y_min = random.randint(y_max + 1, self.threshold + 2)
+        x_val = random.randint(-self.threshold, self.threshold)
+        with self.assertRaises(AssertionError):
+            transforms.linear_transform(x_val=x_val,
+                                        y_min=y_min,
+                                        y_max=y_max,
+                                        x_min=x_min,
+                                        x_max=x_max)
+
+        x_min = torch.randint(11, 20, (2, 2))
+        y_min = torch.randint(11, 20, (2, 2))
+        x_max = torch.randint(1, 10, (2, 2))
+        y_max = torch.randint(1, 10, (2, 2))
+        x_val = random.randint(-self.threshold, self.threshold)
+        with self.assertRaises(AssertionError):
+            transforms.linear_transform(x_val=x_val,
+                                        y_min=y_min,
+                                        y_max=y_max,
+                                        x_min=x_min,
+                                        x_max=x_max)
+
+        x_min = torch.randint(11, 20, (2, 2))
+        y_min = torch.randint(11, 20, (2, 2))
+        x_max = 5
+        y_max = 5
+        x_val = random.randint(-self.threshold, self.threshold)
+        with self.assertRaises(AssertionError):
+            transforms.linear_transform(x_val=x_val,
+                                        y_min=y_min,
+                                        y_max=y_max,
+                                        x_min=x_min,
+                                        x_max=x_max)
+
+        x_min = 2
+        y_min = 0
+        x_max = 1
+        y_max = 1
+        x_val = random.randint(-self.threshold, self.threshold)
+        with self.assertRaises(AssertionError):
+            transforms.linear_transform(x_val=x_val,
+                                        y_min=y_min,
+                                        y_max=y_max,
+                                        x_min=x_min,
+                                        x_max=x_max)
+
+    def test_linear_transform_fail(self):
+        """
+        Invalid type for arguments raises TypeError
+        """
+        x_min = random.randint(-self.threshold, self.threshold)
+        y_min = random.randint(-self.threshold, self.threshold)
+        x_max = random.randint(x_min + 1, self.threshold + 2)
+        y_max = random.randint(y_min + 1, self.threshold + 2)
+        x_val = None
+        with self.assertRaises(TypeError):
+            transforms.linear_transform(x_val=x_val,
+                                        y_min=y_min,
+                                        y_max=y_max,
+                                        x_min=x_min,
+                                        x_max=x_max)
+
+        x_min = random.randint(-self.threshold, self.threshold)
+        y_min = random.randint(-self.threshold, self.threshold)
+        x_max = "String value"
+        y_max = random.randint(y_min + 1, self.threshold + 2)
+        x_val = random.randint(-self.threshold, self.threshold)
+        with self.assertRaises(TypeError):
+            transforms.linear_transform(x_val=x_val,
+                                        y_min=y_min,
+                                        y_max=y_max,
+                                        x_min=x_min,
+                                        x_max=x_max)
+
+        x_min = [1, 2, 3, 4, 5]
+        y_min = random.randint(-self.threshold, self.threshold)
+        x_max = random.randint(1, self.threshold + 2)
+        y_max = random.randint(y_min + 1, self.threshold + 2)
+        x_val = random.randint(-self.threshold, self.threshold)
+        with self.assertRaises(TypeError):
+            transforms.linear_transform(x_val=x_val,
+                                        y_min=y_min,
+                                        y_max=y_max,
+                                        x_min=x_min,
+                                        x_max=x_max)
+
+    def test_get_offset(self):
+        """
+        Testing the function - get_offset with random values for for all arguments
+        """
+        x_min = random.randint(-self.threshold, self.threshold)
+        y_min = random.randint(-self.threshold, self.threshold)
+        x_max = random.randint(x_min + 1, self.threshold + 2)
+        y_max = random.randint(y_min + 1, self.threshold + 2)
+        try:
+            transforms.get_offset(y_min=y_min,
+                                  y_max=y_max,
+                                  x_min=x_min,
+                                  x_max=x_max)
+        except ("Exception"):
+            self.fail("Offset cannot be generated with the values provided")
+
+        x_min = torch.randint(1, 10, (2, 2))
+        y_min = torch.randint(1, 10, (2, 2))
+        x_max = torch.randint(11, 20, (2, 2))
+        y_max = torch.randint(11, 20, (2, 2))
+        try:
+            transforms.get_offset(y_min=y_min,
+                                  y_max=y_max,
+                                  x_min=x_min,
+                                  x_max=x_max)
+        except ("Exception"):
+            self.fail("Offset cannot be generated with the values provided")
+
+    def test_get_offset_min_max(self):
+        """
+        Test for get_offset method with x_min > x_max
+        and y_min > y_max raises an assertion error
+        """
+        x_max = random.randint(-self.threshold, self.threshold)
+        y_max = random.randint(-self.threshold, self.threshold)
+        x_min = random.randint(x_max + 1, self.threshold + 2)
+        y_min = random.randint(y_max + 1, self.threshold + 2)
+        with self.assertRaises(AssertionError):
+            transforms.get_offset(y_min=y_min,
+                                  y_max=y_max,
+                                  x_min=x_min,
+                                  x_max=x_max)
+
+        x_min = torch.randint(11, 20, (2, 2))
+        y_min = torch.randint(11, 20, (2, 2))
+        x_max = torch.randint(1, 10, (2, 2))
+        y_max = torch.randint(1, 10, (2, 2))
+        with self.assertRaises(AssertionError):
+            transforms.get_offset(y_min=y_min,
+                                  y_max=y_max,
+                                  x_min=x_min,
+                                  x_max=x_max)
+
+        x_min = torch.randint(11, 20, (2, 2))
+        y_min = torch.randint(11, 20, (2, 2))
+        x_max = 5
+        y_max = 5
+        with self.assertRaises(AssertionError):
+            transforms.get_offset(y_min=y_min,
+                                  y_max=y_max,
+                                  x_min=x_min,
+                                  x_max=x_max)
+
+        x_min = 2
+        y_min = 0
+        x_max = 1
+        y_max = 1
+        with self.assertRaises(AssertionError):
+            transforms.get_offset(y_min=y_min,
+                                  y_max=y_max,
+                                  x_min=x_min,
+                                  x_max=x_max)
+
+    def test_get_offset_fail(self):
+        """
+        Invalid type for arguments raises TypeError
+        """
+        x_min = random.randint(-self.threshold, self.threshold)
+        y_min = random.randint(-self.threshold, self.threshold)
+        x_max = random.randint(x_min + 1, self.threshold + 2)
+        y_max = [1, 2, 3, 4, 5]
+        with self.assertRaises(TypeError):
+            transforms.get_offset(y_min=y_min,
+                                  y_max=y_max,
+                                  x_min=x_min,
+                                  x_max=x_max)
+
+        x_min = random.randint(-self.threshold, self.threshold)
+        y_min = random.randint(-self.threshold, self.threshold)
+        x_max = "String val"
+        y_max = random.randint(y_min + 1, self.threshold + 2)
+        with self.assertRaises(TypeError):
+            transforms.get_offset(y_min=y_min,
+                                  y_max=y_max,
+                                  x_min=x_min,
+                                  x_max=x_max)
+
+        x_min = None
+        y_min = random.randint(-self.threshold, self.threshold)
+        x_max = random.randint(1, self.threshold + 2)
+        y_max = random.randint(y_min + 1, self.threshold + 2)
+        with self.assertRaises(TypeError):
+            transforms.get_offset(y_min=y_min,
+                                  y_max=y_max,
+                                  x_min=x_min,
+                                  x_max=x_max)
+
+    def test_get_scale(self):
+        """
+        Testing the function - get_scale with random values for for all arguments
+        """
+        x_min = random.randint(-self.threshold, self.threshold)
+        y_min = random.randint(-self.threshold, self.threshold)
+        x_max = random.randint(x_min + 1, self.threshold + 2)
+        y_max = random.randint(y_min + 1, self.threshold + 2)
+        try:
+            transforms.get_scale(y_min=y_min,
+                                 y_max=y_max,
+                                 x_min=x_min,
+                                 x_max=x_max)
+        except ("Exception"):
+            self.fail("Cannot get scale with the values provided")
+
+        x_min = torch.randint(1, 10, (2, 2))
+        y_min = torch.randint(1, 10, (2, 2))
+        x_max = torch.randint(11, 20, (2, 2))
+        y_max = torch.randint(11, 20, (2, 2))
+        try:
+            transforms.get_scale(y_min=y_min,
+                                 y_max=y_max,
+                                 x_min=x_min,
+                                 x_max=x_max)
+        except ("Exception"):
+            self.fail("Cannot get scale with the values provided")
+
+    def test_get_scale_min_max(self):
+        """
+        Test for get_scale method with x_min > x_max
+        and y_min > y_max raises an assertion error
+        """
+        x_max = random.randint(-self.threshold, self.threshold)
+        y_max = random.randint(-self.threshold, self.threshold)
+        x_min = random.randint(x_max + 1, self.threshold + 2)
+        y_min = random.randint(y_max + 1, self.threshold + 2)
+        with self.assertRaises(AssertionError):
+            transforms.get_scale(y_min=y_min,
+                                 y_max=y_max,
+                                 x_min=x_min,
+                                 x_max=x_max)
+
+        x_min = torch.randint(11, 20, (2, 2))
+        y_min = torch.randint(11, 20, (2, 2))
+        x_max = torch.randint(1, 10, (2, 2))
+        y_max = torch.randint(1, 10, (2, 2))
+        with self.assertRaises(AssertionError):
+            transforms.get_scale(y_min=y_min,
+                                 y_max=y_max,
+                                 x_min=x_min,
+                                 x_max=x_max)
+
+        x_min = torch.randint(11, 20, (2, 2))
+        y_min = torch.randint(11, 20, (2, 2))
+        x_max = 5
+        y_max = 5
+        with self.assertRaises(AssertionError):
+            transforms.get_scale(y_min=y_min,
+                                 y_max=y_max,
+                                 x_min=x_min,
+                                 x_max=x_max)
+
+        x_min = 2
+        y_min = 0
+        x_max = 1
+        y_max = 1
+        with self.assertRaises(AssertionError):
+            transforms.get_scale(y_min=y_min,
+                                 y_max=y_max,
+                                 x_min=x_min,
+                                 x_max=x_max)
+
+    def test_get_scale_fail(self):
+        """
+        Invalid type for arguments raises TypeError
+        """
+        x_min = random.randint(-self.threshold, self.threshold)
+        y_min = random.randint(-self.threshold, self.threshold)
+        x_max = random.randint(x_min + 1, self.threshold + 2)
+        y_max = [1, 2, 3, 4, 5]
+        with self.assertRaises(TypeError):
+            transforms.get_scale(y_min=y_min,
+                                 y_max=y_max,
+                                 x_min=x_min,
+                                 x_max=x_max)
+
+        x_min = random.randint(-self.threshold, self.threshold)
+        y_min = random.randint(-self.threshold, self.threshold)
+        x_max = "String val"
+        y_max = random.randint(y_min + 1, self.threshold + 2)
+        with self.assertRaises(TypeError):
+            transforms.get_scale(y_min=y_min,
+                                 y_max=y_max,
+                                 x_min=x_min,
+                                 x_max=x_max)
+
+        x_min = None
+        y_min = random.randint(-self.threshold, self.threshold)
+        x_max = random.randint(1, self.threshold + 2)
+        y_max = random.randint(y_min + 1, self.threshold + 2)
+        with self.assertRaises(TypeError):
+            transforms.get_scale(y_min=y_min,
+                                 y_max=y_max,
+                                 x_min=x_min,
+                                 x_max=x_max)
+
+    def test_get_linear_transform_constants(self):
+        """
+        Testing the function - get_linear_transform_constants with random values for for all
+        arguments
+        """
+        x_min = random.randint(-self.threshold, self.threshold)
+        y_min = random.randint(-self.threshold, self.threshold)
+        x_max = random.randint(x_min + 1, self.threshold + 2)
+        y_max = random.randint(y_min + 1, self.threshold + 2)
+        try:
+            transforms.get_linear_transform_constants(y_min=y_min,
+                                                      y_max=y_max,
+                                                      x_min=x_min,
+                                                      x_max=x_max)
+        except ("Exception"):
+            self.fail(
+                "Cannot generate scale and offset with the values provided")
+
+        x_min = torch.randint(1, 10, (2, 2))
+        y_min = torch.randint(1, 10, (2, 2))
+        x_max = torch.randint(11, 20, (2, 2))
+        y_max = torch.randint(11, 20, (2, 2))
+        try:
+            transforms.get_linear_transform_constants(y_min=y_min,
+                                                      y_max=y_max,
+                                                      x_min=x_min,
+                                                      x_max=x_max)
+        except ("Exception"):
+            self.fail(
+                "Cannot generate scale and offset with the values provided")
+
+    def test_get_linear_transform_constants_max_min(self):
+        """
+        Test for get_linear_transform_constants method with x_min > x_max
+        and y_min > y_max raises an assertion error
+        """
+        x_max = random.randint(-self.threshold, self.threshold)
+        y_max = random.randint(-self.threshold, self.threshold)
+        x_min = random.randint(x_max + 1, self.threshold + 2)
+        y_min = random.randint(y_max + 1, self.threshold + 2)
+        with self.assertRaises(AssertionError):
+            transforms.get_linear_transform_constants(y_min=y_min,
+                                                      y_max=y_max,
+                                                      x_min=x_min,
+                                                      x_max=x_max)
+
+        x_min = torch.randint(11, 20, (2, 2))
+        y_min = torch.randint(11, 20, (2, 2))
+        x_max = torch.randint(1, 10, (2, 2))
+        y_max = torch.randint(1, 10, (2, 2))
+        with self.assertRaises(AssertionError):
+            transforms.get_linear_transform_constants(y_min=y_min,
+                                                      y_max=y_max,
+                                                      x_min=x_min,
+                                                      x_max=x_max)
+
+        x_min = torch.randint(11, 20, (2, 2))
+        y_min = torch.randint(11, 20, (2, 2))
+        x_max = 5
+        y_max = 5
+        with self.assertRaises(AssertionError):
+            transforms.get_linear_transform_constants(y_min=y_min,
+                                                      y_max=y_max,
+                                                      x_min=x_min,
+                                                      x_max=x_max)
+
+        x_min = 2
+        y_min = 0
+        x_max = 1
+        y_max = 1
+        with self.assertRaises(AssertionError):
+            transforms.get_linear_transform_constants(y_min=y_min,
+                                                      y_max=y_max,
+                                                      x_min=x_min,
+                                                      x_max=x_max)
+
+    def test_get_linear_transform_constants_fail(self):
+        """
+        Invalid type for arguments raises TypeError
+        """
+        x_min = random.randint(-self.threshold, self.threshold)
+        y_min = random.randint(-self.threshold, self.threshold)
+        x_max = random.randint(x_min + 1, self.threshold + 2)
+        y_max = [1, 2, 3, 4, 5]
+        with self.assertRaises(TypeError):
+            transforms.get_linear_transform_constants(y_min=y_min,
+                                                      y_max=y_max,
+                                                      x_min=x_min,
+                                                      x_max=x_max)
+
+        x_min = random.randint(-self.threshold, self.threshold)
+        y_min = random.randint(-self.threshold, self.threshold)
+        x_max = "String val"
+        y_max = random.randint(y_min + 1, self.threshold + 2)
+        with self.assertRaises(TypeError):
+            transforms.get_linear_transform_constants(y_min=y_min,
+                                                      y_max=y_max,
+                                                      x_min=x_min,
+                                                      x_max=x_max)
+
+        x_min = None
+        y_min = random.randint(-self.threshold, self.threshold)
+        x_max = random.randint(1, self.threshold + 2)
+        y_max = random.randint(y_min + 1, self.threshold + 2)
+        with self.assertRaises(TypeError):
+            transforms.get_linear_transform_constants(y_min=y_min,
+                                                      y_max=y_max,
+                                                      x_min=x_min,
+                                                      x_max=x_max)
+
+    def runTest(self):
+        self.test_line()
+        self.test_line_nan()
+        self.test_get_linear_transform_constants()
+        self.test_get_linear_transform_constants_fail()
+        self.test_get_linear_transform_constants_max_min()
+        self.test_get_offset()
+        self.test_get_offset_fail()
+        self.test_get_offset_min_max()
+        self.test_get_scale()
+        self.test_get_scale_fail()
+        self.test_get_scale_min_max()
+        self.test_linear_transform()
+        self.test_linear_transform_fail()
+        self.test_linear_transform_min_max()
+
+
+if __name__ == "__main__":
+    unittest.main()