import torch
import unittest
import numpy as np
import matplotlib
<<<<<<< HEAD
from brainspy.algorithms.modules.performance.accuracy import get_accuracy, get_default_node_configs, init_results, zscore_norm, evaluate_accuracy, train_perceptron, plot_perceptron
=======
from brainspy.algorithms.modules.performance import accuracy
>>>>>>> b60fa3e0
from brainspy.utils.pytorch import TorchUtils


class Accuracy_Test(unittest.TestCase):
    """
    Tests to train the perceptron and calculate the accuracy
    """
    def test_get_accuracy(self):
        """
        Test for the get_accuracy method using valid input and target values
        """
        threshhold = 10000
        size = torch.randint(0, threshhold, (1, 1)).item()
        inputs = TorchUtils.format(torch.rand((size, 1)))
        targets = TorchUtils.format(torch.randint(0, 2, (size, 1)))
<<<<<<< HEAD
        results = get_accuracy(inputs, targets)
=======
        results = accuracy.get_accuracy(inputs, targets)
>>>>>>> b60fa3e0

        isinstance(results["node"], torch.nn.Linear)
        self.assertEqual(results["configs"]["epochs"], 100)
        self.assertEqual(results["configs"]["learning_rate"], 0.001)
        self.assertEqual(results["configs"]["batch_size"], 256)
        self.assertEqual(results["inputs"].shape, torch.Size((size, 1)))
        self.assertEqual(results["targets"].shape, torch.Size((size, 1)))
        self.assertTrue(results["accuracy_value"] >= 0)

    def test_get_accuracy_fail_small_dataset(self):
        """
        Test for the get_accuracy method using invalid input and target values,
        data size is too small
        """
        size = torch.randint(0, 9, (1, 1)).item()
        inputs = TorchUtils.format(torch.rand((size, 1)))
        targets = TorchUtils.format(torch.randint(0, 2, (size, 1)))
        with self.assertRaises(AssertionError):
<<<<<<< HEAD
            get_accuracy(inputs, targets)

    def test_get_accuracy_fail_size(self):
        """
        Test for the get_accuracy method using invalid input and target values,
        inputs size != targets size
        """
        threshhold = 10000
        size = torch.randint(0, threshhold, (1, 1)).item()
        inputs = TorchUtils.format(torch.rand((size, 1)))
        targets = TorchUtils.format(torch.randint(0, 2, (size + 1, 1)))
        with self.assertRaises(RuntimeError):
            get_accuracy(inputs, targets)

    def test_get_accuracy_fail_shape(self):
        """
        Test for the get_accuracy method using invalid input and target values,
        inputs shape != targets shape
        """
        threshhold = 10000
        size = torch.randint(0, threshhold, (1, 1)).item()
        inputs = TorchUtils.format(torch.rand((size, 2)))
        targets = TorchUtils.format(torch.randint(0, 2, (size, 1)))
        with self.assertRaises(RuntimeError):
            get_accuracy(inputs, targets)

=======
            accuracy.get_accuracy(inputs, targets)

    def test_get_accuracy_fail_size(self):
        """
        Test for the get_accuracy method using invalid input and target values,
        inputs size != targets size
        """
        threshhold = 10000
        size = torch.randint(0, threshhold, (1, 1)).item()
        inputs = TorchUtils.format(torch.rand((size, 1)))
        targets = TorchUtils.format(torch.randint(0, 2, (size + 1, 1)))
        with self.assertRaises(RuntimeError):
            accuracy.get_accuracy(inputs, targets)

    def test_get_accuracy_fail_shape(self):
        """
        Test for the get_accuracy method using invalid input and target values,
        inputs shape != targets shape
        """
        threshhold = 10000
        size = torch.randint(0, threshhold, (1, 1)).item()
        inputs = TorchUtils.format(torch.rand((size, 2)))
        targets = TorchUtils.format(torch.randint(0, 2, (size, 1)))
        with self.assertRaises(RuntimeError):
            accuracy.get_accuracy(inputs, targets)

>>>>>>> b60fa3e0
    def test_get_accuracy_invalid_data(self):
        """
        Invalid type for arguments raises an AssertionError
        """
        with self.assertRaises(AssertionError):
<<<<<<< HEAD
            get_accuracy("invalid type", 100)
        with self.assertRaises(AssertionError):
            get_accuracy([1, 2, 3, 4], torch.rand((1, 1)))
        with self.assertRaises(AssertionError):
            get_accuracy(np.array([1, 2, 3, 4]), 100)
        with self.assertRaises(AssertionError):
            get_accuracy(torch.rand((1, 1)), 10.10)
        with self.assertRaises(AssertionError):
            get_accuracy(torch.rand((1, 1)), torch.rand((1, 1)), 100)
=======
            accuracy.get_accuracy("invalid type", 100)
        with self.assertRaises(AssertionError):
            accuracy.get_accuracy([1, 2, 3, 4], torch.rand((1, 1)))
        with self.assertRaises(AssertionError):
            accuracy.get_accuracy(np.array([1, 2, 3, 4]), 100)
        with self.assertRaises(AssertionError):
            accuracy.get_accuracy(torch.rand((1, 1)), 10.10)
        with self.assertRaises(AssertionError):
            accuracy.get_accuracy(torch.rand((1, 1)), torch.rand((1, 1)), 100)
>>>>>>> b60fa3e0

    def test_init_results(self):
        """
        Test for the init_results method to initialize the data for evaluation of accuracy
        """
        threshhold = 10000
        size = torch.randint(0, threshhold, (1, 1)).item()
        inputs = TorchUtils.format(torch.rand((size, 1)))
        targets = TorchUtils.format(torch.randint(0, 2, (size, 1)))
<<<<<<< HEAD
        configs = get_default_node_configs()
        results, dataloader = init_results(inputs, targets, configs)
=======
        configs = accuracy.get_default_node_configs()
        results, dataloader = accuracy.init_results(inputs, targets, configs)
>>>>>>> b60fa3e0
        isinstance(dataloader, torch.utils.data.dataloader.DataLoader)
        self.assertEqual(results["inputs"].shape, torch.Size([size, 1]))
        self.assertEqual(results["targets"].shape, torch.Size([size, 1]))

    def test_init_results_invalid(self):
        """
        Invalid type for arguments raises an AssertionError
        """
        with self.assertRaises(AssertionError):
<<<<<<< HEAD
            init_results(100, torch.rand((1, 1)), "invalid")
        with self.assertRaises(AssertionError):
            init_results([1, 2, 3, 4], torch.rand((1, 1)), {})
        with self.assertRaises(AssertionError):
            init_results(np.array([1, 2, 3, 4]), torch.rand((1, 1)), "invalid")
        with self.assertRaises(AssertionError):
            init_results(torch.rand((1, 1)), torch.rand((1, 1)), 100)
=======
            accuracy.init_results(100, torch.rand((1, 1)), "invalid")
        with self.assertRaises(AssertionError):
            accuracy.init_results([1, 2, 3, 4], torch.rand((1, 1)), {})
        with self.assertRaises(AssertionError):
            accuracy.init_results(np.array([1, 2, 3, 4]), torch.rand((1, 1)),
                                  "invalid")
        with self.assertRaises(AssertionError):
            accuracy.init_results(torch.rand((1, 1)), torch.rand((1, 1)), 100)
>>>>>>> b60fa3e0

    def test_zscore_norm(self):
        """
        Test for the zscore_norm method for normalization of valid input values
        """
        size = 12
        inputs = TorchUtils.format(torch.rand((size, 1)))
<<<<<<< HEAD
        val = zscore_norm(inputs)
=======
        val = accuracy.zscore_norm(inputs)
>>>>>>> b60fa3e0
        self.assertEqual(val.shape, torch.Size([size, 1]))

    def test_zscore_norm_fail(self):
        """
        Test for the zscore_norm method for normalization of input values
        with standard deviation = 0
        """
        threshhold = 10000
        size = torch.randint(0, threshhold, (1, 1)).item()
        inputs = torch.ones((size, 1))
        with self.assertRaises(AssertionError):
<<<<<<< HEAD
            zscore_norm(inputs)
=======
            accuracy.zscore_norm(inputs)
>>>>>>> b60fa3e0

    def test_zscore_invalid(self):
        """
        Invalid type for inputs raises an AssertionError
        """
        with self.assertRaises(AssertionError):
<<<<<<< HEAD
            zscore_norm("invalid")
        with self.assertRaises(AssertionError):
            zscore_norm([1, 2, 3, 4])
        with self.assertRaises(AssertionError):
            zscore_norm(np.array([1, 2, 3, 4]))
        with self.assertRaises(AssertionError):
            zscore_norm(100)
=======
            accuracy.zscore_norm("invalid")
        with self.assertRaises(AssertionError):
            accuracy.zscore_norm([1, 2, 3, 4])
        with self.assertRaises(AssertionError):
            accuracy.zscore_norm(np.array([1, 2, 3, 4]))
        with self.assertRaises(AssertionError):
            accuracy.zscore_norm(100)
>>>>>>> b60fa3e0

    def test_evaluate_accuracy(self):
        """
        Test to evaluate the accuracy using the perceptron algorithm
        """
        threshhold = 10000
        size = torch.randint(0, threshhold, (1, 1)).item()
        inputs = TorchUtils.format(torch.rand((size, 1)))
        targets = TorchUtils.format(torch.randint(0, 2, (size, 1)))
        node = TorchUtils.format(torch.nn.Linear(1, 1))
        accuracy_val, labels = accuracy.evaluate_accuracy(
            inputs, targets, node)
        self.assertTrue(accuracy_val > 0)

    def test_evaluate_accuracy_invalid(self):
        """
        Invalid type for inputs and targets raises an AssertionError
        """
        node = TorchUtils.format(torch.nn.Linear(1, 1))
        with self.assertRaises(AssertionError):
            accuracy.evaluate_accuracy("inputs", torch.rand((1, 1)), node)
        with self.assertRaises(AssertionError):
            accuracy.evaluate_accuracy(100, torch.rand((1, 1)), node)
        with self.assertRaises(AssertionError):
            accuracy.evaluate_accuracy(torch.rand((1, 1)), [1, 2, 3, 4], node)
        with self.assertRaises(AssertionError):
            accuracy.evaluate_accuracy(np.array([1, 2, 3, 4]),
                                       torch.rand((1, 1)), node)

    def test_evaluate_accuracy_nodetype(self):
        """
        Invalid type for node raises an AssertionError
        """
        with self.assertRaises(TypeError):
            accuracy.evaluate_accuracy(torch.rand(1, 1), torch.rand((1, 1)),
                                       "node")

    def test_evaluate_accuracy_invalid(self):
        """
        Invalid type for inputs and targets raises an AssertionError
        """
        node = TorchUtils.format(torch.nn.Linear(1, 1))
        with self.assertRaises(AssertionError):
            evaluate_accuracy("inputs", torch.rand((1, 1)), node)
        with self.assertRaises(AssertionError):
            evaluate_accuracy(100, torch.rand((1, 1)), node)
        with self.assertRaises(AssertionError):
            evaluate_accuracy(torch.rand((1, 1)), [1, 2, 3, 4], node)
        with self.assertRaises(AssertionError):
            evaluate_accuracy(np.array([1, 2, 3, 4]), torch.rand((1, 1)), node)

    def test_evaluate_accuracy_nodetype(self):
        """
        Invalid type for node raises an AssertionError
        """
        with self.assertRaises(TypeError):
            evaluate_accuracy(torch.rand(1, 1), torch.rand((1, 1)), "node")

    def test_train_perceptron(self):
        """
        Test to train the perceptron and check if it produces an accuracy atleast above 0%
        """
        threshhold = 10000
        size = torch.randint(0, threshhold, (1, 1)).item()
        inputs = TorchUtils.format(torch.rand((size, 1)))
        targets = TorchUtils.format(torch.randint(0, 2, (size, 1)))
<<<<<<< HEAD
        configs = get_default_node_configs()
        results, dataloader = init_results(inputs, targets, configs)
=======
        configs = accuracy.get_default_node_configs()
        results, dataloader = accuracy.init_results(inputs, targets, configs)
        node = TorchUtils.format(torch.nn.Linear(1, 1))
        optimizer = torch.optim.Adam(node.parameters(), lr=0.01)
        accuracy_val, node = accuracy.train_perceptron(130,
                                                       dataloader,
                                                       optimizer,
                                                       node=node)
        self.assertTrue(accuracy_val > 0)

    def test_train_perceptron_invalid_epoch(self):
        """
        Invalid type for epochs raises an AssertionError
        """
        threshhold = 10000
        size = torch.randint(0, threshhold, (1, 1)).item()
        inputs = TorchUtils.format(torch.rand((size, 1)))
        targets = TorchUtils.format(torch.randint(0, 2, (size, 1)))
        configs = accuracy.get_default_node_configs()
        results, dataloader = accuracy.init_results(inputs, targets, configs)
>>>>>>> b60fa3e0
        node = TorchUtils.format(torch.nn.Linear(1, 1))
        optimizer = torch.optim.Adam(node.parameters(), lr=0.01)
        with self.assertRaises(AssertionError):
            accuracy.train_perceptron("invalid", dataloader, optimizer, node)
        with self.assertRaises(AssertionError):
            accuracy.train_perceptron([1, 2, 3, 4], dataloader, optimizer,
                                      node)
        with self.assertRaises(AssertionError):
            accuracy.train_perceptron(5.5, dataloader, optimizer, node)
        with self.assertRaises(AssertionError):
            accuracy.train_perceptron(np.array([1, 2, 3, 4]), dataloader,
                                      optimizer, node)

    def test_train_perceptron_invalid(self):
        """
        Invalid type for the arguments raises a AttributeError
        """
        with self.assertRaises(AttributeError):
            node = TorchUtils.format(torch.nn.Linear(1, 1))
            optimizer = torch.optim.Adam(node.parameters(), lr=0.01)
            accuracy.train_perceptron(100, "invalid type", optimizer, node)
        with self.assertRaises(AttributeError):
            node = TorchUtils.format(torch.nn.Linear(1, 1))
            optimizer = torch.optim.Adam(node.parameters(), lr=0.01)
            accuracy.train_perceptron(100, [1, 2, 3, 4], optimizer, node)
        with self.assertRaises(AttributeError):
            node = TorchUtils.format(torch.nn.Linear(1, 1))
            optimizer = torch.optim.Adam(node.parameters(), lr=0.01)
            accuracy.train_perceptron(100, np.array([1, 2, 3, 4]), optimizer,
                                      node)
        with self.assertRaises(AttributeError):
            threshhold = 10000
            size = torch.randint(0, threshhold, (1, 1)).item()
            inputs = TorchUtils.format(torch.rand((size, 1)))
            targets = TorchUtils.format(torch.randint(0, 2, (size, 1)))
            configs = accuracy.get_default_node_configs()
            results, dataloader = accuracy.init_results(
                inputs, targets, configs)
            node = TorchUtils.format(torch.nn.Linear(1, 1))
            accuracy.train_perceptron(100, dataloader, "invalid type", node)
        with self.assertRaises(AttributeError):
            threshhold = 10000
            size = torch.randint(0, threshhold, (1, 1)).item()
            inputs = TorchUtils.format(torch.rand((size, 1)))
            targets = TorchUtils.format(torch.randint(0, 2, (size, 1)))
            configs = accuracy.get_default_node_configs()
            results, dataloader = accuracy.init_results(
                inputs, targets, configs)
            optimizer = torch.optim.Adam(node.parameters(), lr=0.01)
            accuracy.train_perceptron(100, dataloader, optimizer,
                                      "invalid type")

    def test_train_perceptron_invalid_epoch(self):
        """
        Invalid type for epochs raises an AssertionError
        """
        threshhold = 10000
        size = torch.randint(0, threshhold, (1, 1)).item()
        inputs = TorchUtils.format(torch.rand((size, 1)))
        targets = TorchUtils.format(torch.randint(0, 2, (size, 1)))
        configs = get_default_node_configs()
        results, dataloader = init_results(inputs, targets, configs)
        node = TorchUtils.format(torch.nn.Linear(1, 1))
        optimizer = torch.optim.Adam(node.parameters(), lr=0.01)
        with self.assertRaises(AssertionError):
            train_perceptron("invalid", dataloader, optimizer, node)
        with self.assertRaises(AssertionError):
            train_perceptron([1, 2, 3, 4], dataloader, optimizer, node)
        with self.assertRaises(AssertionError):
            train_perceptron(5.5, dataloader, optimizer, node)
        with self.assertRaises(AssertionError):
            train_perceptron(np.array([1, 2, 3, 4]), dataloader, optimizer,
                             node)

    def test_train_perceptron_invalid(self):
        """
        Invalid type for the arguments raises a AttributeError
        """
        with self.assertRaises(AttributeError):
            node = TorchUtils.format(torch.nn.Linear(1, 1))
            optimizer = torch.optim.Adam(node.parameters(), lr=0.01)
            train_perceptron(100, "invalid type", optimizer, node)
        with self.assertRaises(AttributeError):
            node = TorchUtils.format(torch.nn.Linear(1, 1))
            optimizer = torch.optim.Adam(node.parameters(), lr=0.01)
            train_perceptron(100, [1, 2, 3, 4], optimizer, node)
        with self.assertRaises(AttributeError):
            node = TorchUtils.format(torch.nn.Linear(1, 1))
            optimizer = torch.optim.Adam(node.parameters(), lr=0.01)
            train_perceptron(100, np.array([1, 2, 3, 4]), optimizer, node)
        with self.assertRaises(AttributeError):
            threshhold = 10000
            size = torch.randint(0, threshhold, (1, 1)).item()
            inputs = TorchUtils.format(torch.rand((size, 1)))
            targets = TorchUtils.format(torch.randint(0, 2, (size, 1)))
            configs = get_default_node_configs()
            results, dataloader = init_results(inputs, targets, configs)
            node = TorchUtils.format(torch.nn.Linear(1, 1))
            train_perceptron(100, dataloader, "invalid type", node)
        with self.assertRaises(AttributeError):
            threshhold = 10000
            size = torch.randint(0, threshhold, (1, 1)).item()
            inputs = TorchUtils.format(torch.rand((size, 1)))
            targets = TorchUtils.format(torch.randint(0, 2, (size, 1)))
            configs = get_default_node_configs()
            results, dataloader = init_results(inputs, targets, configs)
            optimizer = torch.optim.Adam(node.parameters(), lr=0.01)
            train_perceptron(100, dataloader, optimizer, "invalid type")

    def test_default_node_configs(self):
        """
        Test to get the default node configurations for the perceptron
        """
        configs = accuracy.get_default_node_configs()
        self.assertEqual(configs["epochs"], 100)
        self.assertEqual(configs["learning_rate"], 0.001)
        self.assertEqual(configs["batch_size"], 256)

    def test_plot_perceptron(self):
        """
        Test to plot the perceppton which returns a figure which is an instance of the
        matplotlib library
        """
        threshhold = 10000
        size = torch.randint(0, threshhold, (1, 1)).item()
        inputs = TorchUtils.format(torch.rand((size, 1)))
        targets = TorchUtils.format(torch.randint(0, 2, (size, 1)))
<<<<<<< HEAD
        results = get_accuracy(inputs, targets)
        fig = plot_perceptron(results)
=======
        results = accuracy.get_accuracy(inputs, targets)
        fig = accuracy.plot_perceptron(results)
>>>>>>> b60fa3e0
        self.assertTrue(fig, matplotlib.pyplot.figure)

    def test_plot_perceptron_invalid_type(self):
        """
        Invalid type for results raises an AssertionErrror
        """
        with self.assertRaises(AssertionError):
<<<<<<< HEAD
            plot_perceptron("invalid type")
        with self.assertRaises(AssertionError):
            plot_perceptron(100)
        with self.assertRaises(AssertionError):
            plot_perceptron(np.array([1, 2, 3, 4]))
        with self.assertRaises(AssertionError):
            plot_perceptron([1, 2, 3, 4])
=======
            accuracy.plot_perceptron("invalid type")
        with self.assertRaises(AssertionError):
            accuracy.plot_perceptron(100)
        with self.assertRaises(AssertionError):
            accuracy.plot_perceptron(np.array([1, 2, 3, 4]))
        with self.assertRaises(AssertionError):
            accuracy.plot_perceptron([1, 2, 3, 4])
>>>>>>> b60fa3e0


if __name__ == "__main__":
    unittest.main()<|MERGE_RESOLUTION|>--- conflicted
+++ resolved
@@ -2,11 +2,7 @@
 import unittest
 import numpy as np
 import matplotlib
-<<<<<<< HEAD
-from brainspy.algorithms.modules.performance.accuracy import get_accuracy, get_default_node_configs, init_results, zscore_norm, evaluate_accuracy, train_perceptron, plot_perceptron
-=======
 from brainspy.algorithms.modules.performance import accuracy
->>>>>>> b60fa3e0
 from brainspy.utils.pytorch import TorchUtils
 
 
@@ -22,11 +18,7 @@
         size = torch.randint(0, threshhold, (1, 1)).item()
         inputs = TorchUtils.format(torch.rand((size, 1)))
         targets = TorchUtils.format(torch.randint(0, 2, (size, 1)))
-<<<<<<< HEAD
-        results = get_accuracy(inputs, targets)
-=======
         results = accuracy.get_accuracy(inputs, targets)
->>>>>>> b60fa3e0
 
         isinstance(results["node"], torch.nn.Linear)
         self.assertEqual(results["configs"]["epochs"], 100)
@@ -45,34 +37,6 @@
         inputs = TorchUtils.format(torch.rand((size, 1)))
         targets = TorchUtils.format(torch.randint(0, 2, (size, 1)))
         with self.assertRaises(AssertionError):
-<<<<<<< HEAD
-            get_accuracy(inputs, targets)
-
-    def test_get_accuracy_fail_size(self):
-        """
-        Test for the get_accuracy method using invalid input and target values,
-        inputs size != targets size
-        """
-        threshhold = 10000
-        size = torch.randint(0, threshhold, (1, 1)).item()
-        inputs = TorchUtils.format(torch.rand((size, 1)))
-        targets = TorchUtils.format(torch.randint(0, 2, (size + 1, 1)))
-        with self.assertRaises(RuntimeError):
-            get_accuracy(inputs, targets)
-
-    def test_get_accuracy_fail_shape(self):
-        """
-        Test for the get_accuracy method using invalid input and target values,
-        inputs shape != targets shape
-        """
-        threshhold = 10000
-        size = torch.randint(0, threshhold, (1, 1)).item()
-        inputs = TorchUtils.format(torch.rand((size, 2)))
-        targets = TorchUtils.format(torch.randint(0, 2, (size, 1)))
-        with self.assertRaises(RuntimeError):
-            get_accuracy(inputs, targets)
-
-=======
             accuracy.get_accuracy(inputs, targets)
 
     def test_get_accuracy_fail_size(self):
@@ -99,23 +63,11 @@
         with self.assertRaises(RuntimeError):
             accuracy.get_accuracy(inputs, targets)
 
->>>>>>> b60fa3e0
     def test_get_accuracy_invalid_data(self):
         """
         Invalid type for arguments raises an AssertionError
         """
         with self.assertRaises(AssertionError):
-<<<<<<< HEAD
-            get_accuracy("invalid type", 100)
-        with self.assertRaises(AssertionError):
-            get_accuracy([1, 2, 3, 4], torch.rand((1, 1)))
-        with self.assertRaises(AssertionError):
-            get_accuracy(np.array([1, 2, 3, 4]), 100)
-        with self.assertRaises(AssertionError):
-            get_accuracy(torch.rand((1, 1)), 10.10)
-        with self.assertRaises(AssertionError):
-            get_accuracy(torch.rand((1, 1)), torch.rand((1, 1)), 100)
-=======
             accuracy.get_accuracy("invalid type", 100)
         with self.assertRaises(AssertionError):
             accuracy.get_accuracy([1, 2, 3, 4], torch.rand((1, 1)))
@@ -125,7 +77,6 @@
             accuracy.get_accuracy(torch.rand((1, 1)), 10.10)
         with self.assertRaises(AssertionError):
             accuracy.get_accuracy(torch.rand((1, 1)), torch.rand((1, 1)), 100)
->>>>>>> b60fa3e0
 
     def test_init_results(self):
         """
@@ -135,13 +86,8 @@
         size = torch.randint(0, threshhold, (1, 1)).item()
         inputs = TorchUtils.format(torch.rand((size, 1)))
         targets = TorchUtils.format(torch.randint(0, 2, (size, 1)))
-<<<<<<< HEAD
-        configs = get_default_node_configs()
-        results, dataloader = init_results(inputs, targets, configs)
-=======
         configs = accuracy.get_default_node_configs()
         results, dataloader = accuracy.init_results(inputs, targets, configs)
->>>>>>> b60fa3e0
         isinstance(dataloader, torch.utils.data.dataloader.DataLoader)
         self.assertEqual(results["inputs"].shape, torch.Size([size, 1]))
         self.assertEqual(results["targets"].shape, torch.Size([size, 1]))
@@ -151,15 +97,6 @@
         Invalid type for arguments raises an AssertionError
         """
         with self.assertRaises(AssertionError):
-<<<<<<< HEAD
-            init_results(100, torch.rand((1, 1)), "invalid")
-        with self.assertRaises(AssertionError):
-            init_results([1, 2, 3, 4], torch.rand((1, 1)), {})
-        with self.assertRaises(AssertionError):
-            init_results(np.array([1, 2, 3, 4]), torch.rand((1, 1)), "invalid")
-        with self.assertRaises(AssertionError):
-            init_results(torch.rand((1, 1)), torch.rand((1, 1)), 100)
-=======
             accuracy.init_results(100, torch.rand((1, 1)), "invalid")
         with self.assertRaises(AssertionError):
             accuracy.init_results([1, 2, 3, 4], torch.rand((1, 1)), {})
@@ -168,7 +105,6 @@
                                   "invalid")
         with self.assertRaises(AssertionError):
             accuracy.init_results(torch.rand((1, 1)), torch.rand((1, 1)), 100)
->>>>>>> b60fa3e0
 
     def test_zscore_norm(self):
         """
@@ -176,11 +112,7 @@
         """
         size = 12
         inputs = TorchUtils.format(torch.rand((size, 1)))
-<<<<<<< HEAD
-        val = zscore_norm(inputs)
-=======
         val = accuracy.zscore_norm(inputs)
->>>>>>> b60fa3e0
         self.assertEqual(val.shape, torch.Size([size, 1]))
 
     def test_zscore_norm_fail(self):
@@ -192,26 +124,13 @@
         size = torch.randint(0, threshhold, (1, 1)).item()
         inputs = torch.ones((size, 1))
         with self.assertRaises(AssertionError):
-<<<<<<< HEAD
-            zscore_norm(inputs)
-=======
             accuracy.zscore_norm(inputs)
->>>>>>> b60fa3e0
 
     def test_zscore_invalid(self):
         """
         Invalid type for inputs raises an AssertionError
         """
         with self.assertRaises(AssertionError):
-<<<<<<< HEAD
-            zscore_norm("invalid")
-        with self.assertRaises(AssertionError):
-            zscore_norm([1, 2, 3, 4])
-        with self.assertRaises(AssertionError):
-            zscore_norm(np.array([1, 2, 3, 4]))
-        with self.assertRaises(AssertionError):
-            zscore_norm(100)
-=======
             accuracy.zscore_norm("invalid")
         with self.assertRaises(AssertionError):
             accuracy.zscore_norm([1, 2, 3, 4])
@@ -219,7 +138,6 @@
             accuracy.zscore_norm(np.array([1, 2, 3, 4]))
         with self.assertRaises(AssertionError):
             accuracy.zscore_norm(100)
->>>>>>> b60fa3e0
 
     def test_evaluate_accuracy(self):
         """
@@ -257,27 +175,6 @@
             accuracy.evaluate_accuracy(torch.rand(1, 1), torch.rand((1, 1)),
                                        "node")
 
-    def test_evaluate_accuracy_invalid(self):
-        """
-        Invalid type for inputs and targets raises an AssertionError
-        """
-        node = TorchUtils.format(torch.nn.Linear(1, 1))
-        with self.assertRaises(AssertionError):
-            evaluate_accuracy("inputs", torch.rand((1, 1)), node)
-        with self.assertRaises(AssertionError):
-            evaluate_accuracy(100, torch.rand((1, 1)), node)
-        with self.assertRaises(AssertionError):
-            evaluate_accuracy(torch.rand((1, 1)), [1, 2, 3, 4], node)
-        with self.assertRaises(AssertionError):
-            evaluate_accuracy(np.array([1, 2, 3, 4]), torch.rand((1, 1)), node)
-
-    def test_evaluate_accuracy_nodetype(self):
-        """
-        Invalid type for node raises an AssertionError
-        """
-        with self.assertRaises(TypeError):
-            evaluate_accuracy(torch.rand(1, 1), torch.rand((1, 1)), "node")
-
     def test_train_perceptron(self):
         """
         Test to train the perceptron and check if it produces an accuracy atleast above 0%
@@ -286,10 +183,6 @@
         size = torch.randint(0, threshhold, (1, 1)).item()
         inputs = TorchUtils.format(torch.rand((size, 1)))
         targets = TorchUtils.format(torch.randint(0, 2, (size, 1)))
-<<<<<<< HEAD
-        configs = get_default_node_configs()
-        results, dataloader = init_results(inputs, targets, configs)
-=======
         configs = accuracy.get_default_node_configs()
         results, dataloader = accuracy.init_results(inputs, targets, configs)
         node = TorchUtils.format(torch.nn.Linear(1, 1))
@@ -310,7 +203,6 @@
         targets = TorchUtils.format(torch.randint(0, 2, (size, 1)))
         configs = accuracy.get_default_node_configs()
         results, dataloader = accuracy.init_results(inputs, targets, configs)
->>>>>>> b60fa3e0
         node = TorchUtils.format(torch.nn.Linear(1, 1))
         optimizer = torch.optim.Adam(node.parameters(), lr=0.01)
         with self.assertRaises(AssertionError):
@@ -363,63 +255,6 @@
             accuracy.train_perceptron(100, dataloader, optimizer,
                                       "invalid type")
 
-    def test_train_perceptron_invalid_epoch(self):
-        """
-        Invalid type for epochs raises an AssertionError
-        """
-        threshhold = 10000
-        size = torch.randint(0, threshhold, (1, 1)).item()
-        inputs = TorchUtils.format(torch.rand((size, 1)))
-        targets = TorchUtils.format(torch.randint(0, 2, (size, 1)))
-        configs = get_default_node_configs()
-        results, dataloader = init_results(inputs, targets, configs)
-        node = TorchUtils.format(torch.nn.Linear(1, 1))
-        optimizer = torch.optim.Adam(node.parameters(), lr=0.01)
-        with self.assertRaises(AssertionError):
-            train_perceptron("invalid", dataloader, optimizer, node)
-        with self.assertRaises(AssertionError):
-            train_perceptron([1, 2, 3, 4], dataloader, optimizer, node)
-        with self.assertRaises(AssertionError):
-            train_perceptron(5.5, dataloader, optimizer, node)
-        with self.assertRaises(AssertionError):
-            train_perceptron(np.array([1, 2, 3, 4]), dataloader, optimizer,
-                             node)
-
-    def test_train_perceptron_invalid(self):
-        """
-        Invalid type for the arguments raises a AttributeError
-        """
-        with self.assertRaises(AttributeError):
-            node = TorchUtils.format(torch.nn.Linear(1, 1))
-            optimizer = torch.optim.Adam(node.parameters(), lr=0.01)
-            train_perceptron(100, "invalid type", optimizer, node)
-        with self.assertRaises(AttributeError):
-            node = TorchUtils.format(torch.nn.Linear(1, 1))
-            optimizer = torch.optim.Adam(node.parameters(), lr=0.01)
-            train_perceptron(100, [1, 2, 3, 4], optimizer, node)
-        with self.assertRaises(AttributeError):
-            node = TorchUtils.format(torch.nn.Linear(1, 1))
-            optimizer = torch.optim.Adam(node.parameters(), lr=0.01)
-            train_perceptron(100, np.array([1, 2, 3, 4]), optimizer, node)
-        with self.assertRaises(AttributeError):
-            threshhold = 10000
-            size = torch.randint(0, threshhold, (1, 1)).item()
-            inputs = TorchUtils.format(torch.rand((size, 1)))
-            targets = TorchUtils.format(torch.randint(0, 2, (size, 1)))
-            configs = get_default_node_configs()
-            results, dataloader = init_results(inputs, targets, configs)
-            node = TorchUtils.format(torch.nn.Linear(1, 1))
-            train_perceptron(100, dataloader, "invalid type", node)
-        with self.assertRaises(AttributeError):
-            threshhold = 10000
-            size = torch.randint(0, threshhold, (1, 1)).item()
-            inputs = TorchUtils.format(torch.rand((size, 1)))
-            targets = TorchUtils.format(torch.randint(0, 2, (size, 1)))
-            configs = get_default_node_configs()
-            results, dataloader = init_results(inputs, targets, configs)
-            optimizer = torch.optim.Adam(node.parameters(), lr=0.01)
-            train_perceptron(100, dataloader, optimizer, "invalid type")
-
     def test_default_node_configs(self):
         """
         Test to get the default node configurations for the perceptron
@@ -438,13 +273,8 @@
         size = torch.randint(0, threshhold, (1, 1)).item()
         inputs = TorchUtils.format(torch.rand((size, 1)))
         targets = TorchUtils.format(torch.randint(0, 2, (size, 1)))
-<<<<<<< HEAD
-        results = get_accuracy(inputs, targets)
-        fig = plot_perceptron(results)
-=======
         results = accuracy.get_accuracy(inputs, targets)
         fig = accuracy.plot_perceptron(results)
->>>>>>> b60fa3e0
         self.assertTrue(fig, matplotlib.pyplot.figure)
 
     def test_plot_perceptron_invalid_type(self):
@@ -452,15 +282,6 @@
         Invalid type for results raises an AssertionErrror
         """
         with self.assertRaises(AssertionError):
-<<<<<<< HEAD
-            plot_perceptron("invalid type")
-        with self.assertRaises(AssertionError):
-            plot_perceptron(100)
-        with self.assertRaises(AssertionError):
-            plot_perceptron(np.array([1, 2, 3, 4]))
-        with self.assertRaises(AssertionError):
-            plot_perceptron([1, 2, 3, 4])
-=======
             accuracy.plot_perceptron("invalid type")
         with self.assertRaises(AssertionError):
             accuracy.plot_perceptron(100)
@@ -468,7 +289,6 @@
             accuracy.plot_perceptron(np.array([1, 2, 3, 4]))
         with self.assertRaises(AssertionError):
             accuracy.plot_perceptron([1, 2, 3, 4])
->>>>>>> b60fa3e0
 
 
 if __name__ == "__main__":
