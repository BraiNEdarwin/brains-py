"""
Testing signal.py.
"""
import unittest

import torch
import numpy as np

import brainspy.algorithms.modules.signal as signal
from brainspy.utils.pytorch import TorchUtils


class SignalTest(unittest.TestCase):
    """
    Testing each method in signal.py.
    """
    def setUp(self):
        """
        Create two datasets to use for the tests.
        """
        # make two dimensional data tensors
        self.data = []
        for i in range(20, 50, 10):
            for j in range(1, 5, 1):
                output = TorchUtils.format(torch.rand((i, j)))
                target = TorchUtils.format(torch.rand((i, j)))
                target = torch.round(target)  # target vector is binary
                self.data.append((output, target))

    def test_accuracy_fit(self):
        """
        Check if result has right shape and values are between 0 and 100 in
        both cases (default or not).
        """
        for output, target in self.data:
            result = signal.accuracy_fit(output, target, True)
            self.assertEqual(list(result.shape), [output.shape[1]])
            for i in result:
                self.assertTrue(i.item() >= 0 and i.item() <= 100)
            result = signal.accuracy_fit(output, target, False)
            self.assertEqual(list(result.shape), [output.shape[1]])
            for i in result:
                self.assertTrue(i.item() >= 0 and i.item() <= 100)

    def test_accuracy_fit_random(self):
        """
        Test for accuracy fit with random values for output and target
        with tensors of different sizes
        """
        test_sizes = ((100, 3), (100, 4), (100, 1), (1000, 2), (100, 7))
        for size in test_sizes:
<<<<<<< HEAD
            output = torch.rand(size)
            target = torch.rand(size)
=======
            output = TorchUtils.format(torch.rand(size))
            target = TorchUtils.format(torch.rand(size))
>>>>>>> b60fa3e0
            try:
                signal.accuracy_fit(output, target)
            except (Exception):
                self.fail(
                    "Could not evaluate accuarcy fit for size {}".format(size))

    def test_accuarcy_fit_default_val(self):
        """
        Test for accuracy fit with random values for output and target and default value
        parameter true
        """
        size = (100, 3)
<<<<<<< HEAD
        output = torch.rand(size)
        target = torch.rand(size)
=======
        output = TorchUtils.format(torch.rand(size))
        target = TorchUtils.format(torch.rand(size))
>>>>>>> b60fa3e0
        try:
            signal.accuracy_fit(output, target, default_value=True)
        except (Exception):
            self.fail(
                "Could not evaluate accuarcy fit for size {}".format(size))

<<<<<<< HEAD
    # def test_accuracy_fit_invalid_type(self):
=======
    def test_accuracy_fit_invalid_type(self):
>>>>>>> b60fa3e0
        """
        Invalid type for arguments raise an AssertionError
        """

<<<<<<< HEAD
    #     with self.assertRaises(AssertionError):
    #         signal.accuracy_fit("Invalid type", 100, default_value=True)
    #     with self.assertRaises(AssertionError):
    #         signal.accuracy_fit("Invalid type", [1, 2, 3, 4],
    #                             default_value=True)
    #     with self.assertRaises(AssertionError):
    #         signal.accuracy_fit(100.5,
    #                             np.array([1, 2, 3, 4]),
    #                             default_value=True)
    #     with self.assertRaises(AssertionError):
    #         signal.accuracy_fit("Invalid type",
    #                             torch.rand((100, 3)),
    #                             default_value=True)
    #     with self.assertRaises(AssertionError):
    #         signal.accuracy_fit(torch.rand((100, 3)), 100, default_value=True)
    #     with self.assertRaises(AssertionError):
    #         signal.accuracy_fit(torch.rand((100, 3)),
    #                             torch.rand((100, 3)),
    #                             default_value="Invalid")
=======
        with self.assertRaises(AssertionError):
            signal.accuracy_fit("Invalid type", 100, default_value=True)
        with self.assertRaises(AssertionError):
            signal.accuracy_fit("Invalid type", [1, 2, 3, 4],
                                default_value=True)
        with self.assertRaises(AssertionError):
            signal.accuracy_fit(100.5,
                                np.array([1, 2, 3, 4]),
                                default_value=True)
        with self.assertRaises(AssertionError):
            signal.accuracy_fit("Invalid type",
                                torch.rand((100, 3)),
                                default_value=True)
        with self.assertRaises(AssertionError):
            signal.accuracy_fit(torch.rand((100, 3)), 100, default_value=True)
        with self.assertRaises(AssertionError):
            signal.accuracy_fit(torch.rand((100, 3)),
                                torch.rand((100, 3)),
                                default_value="Invalid")
>>>>>>> b60fa3e0

    def test_corr_fit(self):
        """
        Check if shape of result is correct and values are between -1 and 1
        in both cases (default or not).
        Pearson correlation more extensively tested in own method.
        """
        for output, target in self.data:
            result = signal.corr_fit(output, target, True)
            self.assertEqual(list(result.shape), [output.shape[1]])
            for i in result:
                self.assertTrue(i.item() >= -1 and i.item() <= 1)
            result = signal.corr_fit(output, target, False)
            self.assertEqual(list(result.shape), [output.shape[1]])
            for i in result:
                self.assertTrue(i.item() >= -1 and i.item() <= 1)

    def test_corr_fit_random(self):
        """
        Test for corr fit with random values for output and target
        with tensors of different sizes
        """
        test_sizes = ((100, 3), (100, 4), (100, 1), (1000, 2), (100, 7))
        for size in test_sizes:
<<<<<<< HEAD
            output = torch.rand(size)
            target = torch.rand(size)
=======
            output = TorchUtils.format(torch.rand(size))
            target = TorchUtils.format(torch.rand(size))
>>>>>>> b60fa3e0
            try:
                signal.corr_fit(output, target)
            except (Exception):
                self.fail(
                    "Could not evaluate corr fit for size {}".format(size))

    def test_corr_fit_default_val(self):
        """
        Test for corr fit with random values for output and target and default value
        parameter true
        """
        size = (100, 3)
<<<<<<< HEAD
        output = torch.rand(size)
        target = torch.rand(size)
=======
        output = TorchUtils.format(torch.rand(size))
        target = TorchUtils.format(torch.rand(size))
>>>>>>> b60fa3e0
        try:
            signal.corr_fit(output, target, default_value=True)
        except (Exception):
            self.fail("Could not corr accuarcy fit for size {}".format(size))

<<<<<<< HEAD
    # def test_corr_fit_invalid_type(self):
        """Invalid type for arguments raise an Assertion Error
        """

    #     with self.assertRaises(AssertionError):
    #         signal.corr_fit("Invalid type", 100, default_value=True)
    #     with self.assertRaises(AssertionError):
    #         signal.corr_fit("Invalid type", [1, 2, 3, 4], default_value=True)
    #     with self.assertRaises(AssertionError):
    #         signal.corr_fit(100.5, np.array([1, 2, 3, 4]), default_value=True)
    #     with self.assertRaises(AssertionError):
    #         signal.corr_fit("Invalid type",
    #                         torch.rand((100, 3)),
    #                         default_value=True)
    #     with self.assertRaises(AssertionError):
    #         signal.corr_fit(torch.rand((100, 3)), 100, default_value=True)
    #     with self.assertRaises(AssertionError):
    #         signal.corr_fit(torch.rand((100, 3)),
    #                         torch.rand((100, 3)),
    #                         default_value="Invalid")
=======
    def test_corr_fit_invalid_type(self):
        """Invalid type for arguments raise an Assertion Error
        """

        with self.assertRaises(AssertionError):
            signal.corr_fit("Invalid type", 100, default_value=True)
        with self.assertRaises(AssertionError):
            signal.corr_fit("Invalid type", [1, 2, 3, 4], default_value=True)
        with self.assertRaises(AssertionError):
            signal.corr_fit(100.5, np.array([1, 2, 3, 4]), default_value=True)
        with self.assertRaises(AssertionError):
            signal.corr_fit("Invalid type",
                            torch.rand((100, 3)),
                            default_value=True)
        with self.assertRaises(AssertionError):
            signal.corr_fit(torch.rand((100, 3)), 100, default_value=True)
        with self.assertRaises(AssertionError):
            signal.corr_fit(torch.rand((100, 3)),
                            torch.rand((100, 3)),
                            default_value="Invalid")
>>>>>>> b60fa3e0

    def test_corrsig_fit(self):
        """
        Test if shape of results is correct and values are between -1 and 1
        in both cases (default or not).
        Test that the answer is nan if target is not binary.
        """
        for output, target in self.data:
            result = signal.corrsig_fit(output, target, True)
            self.assertEqual(list(result.shape), [output.shape[1]])
            for i in result:
                self.assertTrue(i.item() >= -1 and i.item() <= 1)
            result = signal.corrsig_fit(output, target, False)
            self.assertEqual(list(result.shape), [output.shape[1]])
            for i in result:
                self.assertTrue(i.item() >= -1 and i.item() <= 1)

            # make target non-binary
            result = signal.corrsig_fit(output, target * 10)
            for i in result:
                self.assertTrue(torch.isnan(i))

    def test_corrsig_fit_random(self):
        """
        Test for corrsig fit with random values for output and target
        with tensors of different sizes
        """
        test_sizes = ((100, 3), (100, 4), (100, 1), (1000, 2), (100, 7))
        for size in test_sizes:
<<<<<<< HEAD
            output = torch.rand(size)
            target = torch.rand(size)
=======
            output = TorchUtils.format(torch.rand(size))
            target = TorchUtils.format(torch.rand(size))
>>>>>>> b60fa3e0
            try:
                signal.corrsig_fit(output, target)
            except (Exception):
                self.fail(
                    "Could not evaluate corrsig fit for size {}".format(size))

    def test_corrsig_fit_default_val(self):
        """
        Test for corrsig fit with random values for output and target and default value
        parameter true
        """
        size = (100, 3)
<<<<<<< HEAD
        output = torch.rand(size)
        target = torch.rand(size)
=======
        output = TorchUtils.format(torch.rand(size))
        target = TorchUtils.format(torch.rand(size))
>>>>>>> b60fa3e0
        try:
            signal.corrsig_fit(output, target, default_value=True)
        except (Exception):
            self.fail(
                "Could not evaluate corrsig fit for size {}".format(size))

<<<<<<< HEAD
    # def test_corrsig_fit_invalid_type(self):
=======
    def test_corrsig_fit_invalid_type(self):
>>>>>>> b60fa3e0
        """
        Invalid type for arguments raises an AssertionError
        """

<<<<<<< HEAD
    #     with self.assertRaises(AssertionError):
    #         signal.corrsig_fit("Invalid type", 100, default_value=True)
    #     with self.assertRaises(AssertionError):
    #         signal.corrsig_fit("Invalid type", [1, 2, 3, 4],
    #                            default_value=True)
    #     with self.assertRaises(AssertionError):
    #         signal.corrsig_fit(100.5,
    #                            np.array([1, 2, 3, 4]),
    #                            default_value=True)
    #     with self.assertRaises(AssertionError):
    #         signal.corrsig_fit("Invalid type",
    #                            torch.rand((100, 3)),
    #                            default_value=True)
    #     with self.assertRaises(AssertionError):
    #         signal.corrsig_fit(torch.rand((100, 3)), 100, default_value=True)
    #     with self.assertRaises(AssertionError):
    #         signal.corrsig_fit(torch.rand((100, 3)),
    #                            torch.rand((100, 3)),
    #                            default_value="Invalid")
=======
        with self.assertRaises(AssertionError):
            signal.corrsig_fit("Invalid type", 100, default_value=True)
        with self.assertRaises(AssertionError):
            signal.corrsig_fit("Invalid type", [1, 2, 3, 4],
                               default_value=True)
        with self.assertRaises(AssertionError):
            signal.corrsig_fit(100.5,
                               np.array([1, 2, 3, 4]),
                               default_value=True)
        with self.assertRaises(AssertionError):
            signal.corrsig_fit("Invalid type",
                               torch.rand((100, 3)),
                               default_value=True)
        with self.assertRaises(AssertionError):
            signal.corrsig_fit(torch.rand((100, 3)), 100, default_value=True)
        with self.assertRaises(AssertionError):
            signal.corrsig_fit(torch.rand((100, 3)),
                               torch.rand((100, 3)),
                               default_value="Invalid")
>>>>>>> b60fa3e0

    def test_pearsons_correlation(self):
        """
        Test pearsons correlation implementation by comparing it to the result
        of the numpy method.
        Check that correlation is nan if one signal is uniform.
        """
        for output, target in self.data:
            coef1 = np.zeros(output.shape[1])
            for i in range(output.shape[1]):
                coef1[i] = np.corrcoef(output[:, i].detach().cpu().numpy(),
                                       target[:, i].detach().cpu().numpy())[0,
                                                                            1]
            coef2 = signal.pearsons_correlation(output,
                                                target).detach().cpu().numpy()
            for j in coef2:
                self.assertTrue(j.item() >= -1 and j.item() <= 1)

            # make data uniform
            coef = signal.pearsons_correlation(torch.ones_like(output), target)
            for k in coef:
                self.assertTrue(torch.isnan(k))

    def test_pearsons_correlation_random(self):
        """
        Test for pearsons_correlation with random values for output and target
        with tensors of different sizes
        """
        test_sizes = ((100, 3), (100, 4), (100, 1), (1000, 2), (100, 7))
        for size in test_sizes:
<<<<<<< HEAD
            x = torch.rand(size)
            y = torch.rand(size)
=======
            x = TorchUtils.format(torch.rand(size))
            y = TorchUtils.format(torch.rand(size))
>>>>>>> b60fa3e0
            try:
                signal.pearsons_correlation(x, y)
            except (Exception):
                self.fail(
                    "Could not evaluate pearsons_correlation for size {}".
                    format(size))

<<<<<<< HEAD
    # def test_pearsons_correlation_invalid_type(self):
=======
    def test_pearsons_correlation_invalid_type(self):
>>>>>>> b60fa3e0
        """
        Invalid type for arguments raises an Assertion Error
        """

<<<<<<< HEAD
    #     with self.assertRaises(AssertionError):
    #         signal.pearsons_correlation("Invalid type", 100)
    #     with self.assertRaises(AssertionError):
    #         signal.pearsons_correlation("Invalid type", [1, 2, 3, 4])
    #     with self.assertRaises(AssertionError):
    #         signal.pearsons_correlation(100.5, np.array([1, 2, 3, 4]))
    #     with self.assertRaises(AssertionError):
    #         signal.pearsons_correlation("Invalid type", torch.rand((100, 3)))
    #     with self.assertRaises(AssertionError):
    #         signal.pearsons_correlation(torch.rand((100, 3)), 100)
=======
        with self.assertRaises(AssertionError):
            signal.pearsons_correlation("Invalid type", 100)
        with self.assertRaises(AssertionError):
            signal.pearsons_correlation("Invalid type", [1, 2, 3, 4])
        with self.assertRaises(AssertionError):
            signal.pearsons_correlation(100.5, np.array([1, 2, 3, 4]))
        with self.assertRaises(AssertionError):
            signal.pearsons_correlation("Invalid type", torch.rand((100, 3)))
        with self.assertRaises(AssertionError):
            signal.pearsons_correlation(torch.rand((100, 3)), 100)
>>>>>>> b60fa3e0

    def test_corrsig(self):
        """
        Test if corrsig method works (type and shape of result).
        """
        for output, target in self.data:
            result = signal.corrsig(output, target)
            self.assertIsInstance(result, torch.Tensor)
            self.assertEqual(list(result.shape), [output.shape[1]])

<<<<<<< HEAD
    # def test_corrsig_random(self):
    #     """
    #     Test for corrsig fit with random values for output and target
    #     with tensors of different sizes - FAILING - SPECIFY WITH DIM ARGUMENT
    #     """
    #     test_sizes = ((100, 1), (100, 4), (100, 1), (1000, 2), (100, 7))
    #     for size in test_sizes:
    #         output = torch.rand(size)
    #         target = torch.rand(size)
    #         try:
    #             signal.corrsig(output, target)
    #         except (Exception):
    #             self.fail(
    #                 "Could not evaluate accuarcy fit for size {}".format(size))

    # def test_corrsig_invalid_type(self):
=======
    def test_corrsig_random(self):
        """
        Test for corrsig fit with random values for output and target
        with tensors of different sizes - FAILING - SPECIFY WITH DIM ARGUMENT
        """
        test_sizes = ((100, 3), (100, 4), (100, 1), (1000, 2), (100, 7))
        for size in test_sizes:
            output = TorchUtils.format(torch.rand(size))
            target = TorchUtils.format(torch.round(torch.rand(size)))
            try:
                signal.corrsig(output, target)
            except (Exception):
                self.fail(
                    "Could not evaluate accuarcy fit for size {}".format(size))

    def test_corrsig_invalid_type(self):
>>>>>>> b60fa3e0
        """
        Invalid type for arguments raises an AssertionError
        """

<<<<<<< HEAD
    #     with self.assertRaises(AssertionError):
    #         signal.corrsig("Invalid type", 100)
    #     with self.assertRaises(AssertionError):
    #         signal.corrsig("Invalid type", [1, 2, 3, 4])
    #     with self.assertRaises(AssertionError):
    #         signal.corrsig(100.5, np.array([1, 2, 3, 4]))
    #     with self.assertRaises(AssertionError):
    #         signal.corrsig("Invalid type", torch.rand((100, 3)))
    #     with self.assertRaises(AssertionError):
    #         signal.corrsig(torch.rand((100, 3)), 100)
=======
        with self.assertRaises(AssertionError):
            signal.corrsig("Invalid type", 100)
        with self.assertRaises(AssertionError):
            signal.corrsig("Invalid type", [1, 2, 3, 4])
        with self.assertRaises(AssertionError):
            signal.corrsig(100.5, np.array([1, 2, 3, 4]))
        with self.assertRaises(AssertionError):
            signal.corrsig("Invalid type", torch.rand((100, 3)))
        with self.assertRaises(AssertionError):
            signal.corrsig(torch.rand((100, 3)), 100)
>>>>>>> b60fa3e0

    def test_fisher_fit(self):
        """
        Check if result has right shape and value is negative in both
        cases (default or not).
        """
        for output, target in self.data:
            result = signal.fisher_fit(output, target, False)
            self.assertEqual(list(result.shape), [output.shape[1]])
            self.assertTrue(
                torch.all(
                    -result > TorchUtils.format(torch.zeros_like(result))))
            result = signal.fisher_fit(output, target, True)
            self.assertEqual(list(result.shape), [output.shape[1]])
            self.assertTrue(
                torch.all(
                    -result >= TorchUtils.format(torch.zeros_like(result))))

    def test_fisher_fit_random(self):
        """
        Test for fisher fit with random values for output and target
        with tensors of different sizes
        """
        test_sizes = ((100, 3), (100, 4), (100, 1), (1000, 2), (100, 7))
        for size in test_sizes:
<<<<<<< HEAD
            output = torch.rand(size)
            target = torch.rand(size)
=======
            output = TorchUtils.format(torch.rand(size))
            target = TorchUtils.format(torch.rand(size))
>>>>>>> b60fa3e0
            try:
                signal.fisher_fit(output, target)
            except (Exception):
                self.fail(
                    "Could not evaluate fisher fit for size {}".format(size))

    def test_fisher_fit_default_val(self):
        """
        Test for fisher fit with random values for output and target and default value
        parameter true
        """
        size = (100, 3)
<<<<<<< HEAD
        output = torch.rand(size)
        target = torch.rand(size)
=======
        output = TorchUtils.format(torch.rand(size))
        target = TorchUtils.format(torch.rand(size))
>>>>>>> b60fa3e0
        try:
            signal.fisher_fit(output, target, default_value=True)
        except (Exception):
            self.fail("Could not evaluate fisher fit for size {}".format(size))

<<<<<<< HEAD
    # def test_fisher_fit_invalid_type(self):
=======
    def test_fisher_fit_invalid_type(self):
>>>>>>> b60fa3e0
        """
        Invalid type for arguments raises an Assertion Error
        """

<<<<<<< HEAD
    #     with self.assertRaises(AssertionError):
    #         signal.fisher_fit("Invalid type", 100, default_value=True)
    #     with self.assertRaises(AssertionError):
    #         signal.fisher_fit("Invalid type", [1, 2, 3, 4], default_value=True)
    #     with self.assertRaises(AssertionError):
    #         signal.fisher_fit(100.5,
    #                           np.array([1, 2, 3, 4]),
    #                           default_value=True)
    #     with self.assertRaises(AssertionError):
    #         signal.fisher_fit("Invalid type",
    #                           torch.rand((100, 3)),
    #                           default_value=True)
    #     with self.assertRaises(AssertionError):
    #         signal.fisher_fit(torch.rand((100, 3)), 100, default_value=True)
    #     with self.assertRaises(AssertionError):
    #         signal.fisher_fit(torch.rand((100, 3)),
    #                           torch.rand((100, 3)),
    #                           default_value="Invalid")
=======
        with self.assertRaises(AssertionError):
            signal.fisher_fit("Invalid type", 100, default_value=True)
        with self.assertRaises(AssertionError):
            signal.fisher_fit("Invalid type", [1, 2, 3, 4], default_value=True)
        with self.assertRaises(AssertionError):
            signal.fisher_fit(100.5,
                              np.array([1, 2, 3, 4]),
                              default_value=True)
        with self.assertRaises(AssertionError):
            signal.fisher_fit("Invalid type",
                              torch.rand((100, 3)),
                              default_value=True)
        with self.assertRaises(AssertionError):
            signal.fisher_fit(torch.rand((100, 3)), 100, default_value=True)
        with self.assertRaises(AssertionError):
            signal.fisher_fit(torch.rand((100, 3)),
                              torch.rand((100, 3)),
                              default_value="Invalid")
>>>>>>> b60fa3e0

    def test_fisher(self):
        """
        Test if result is of right shape and values are negative.
        Check if result is nan if data is uniform.
        """
        for output, target in self.data:
            result = signal.fisher(output, target)
            self.assertEqual(list(result.shape), [output.shape[1]])
            self.assertTrue(
                torch.all(
                    -result >= TorchUtils.format(torch.zeros_like(result))))

            # make data uniform
            result = signal.fisher(torch.ones_like(output), target)
            for k in result:
                self.assertTrue(torch.isnan(k))

    def test_fisher_random(self):
        """
        Test for fisher value with random values for output and target
        with tensors of different sizes
        """
        test_sizes = ((100, 3), (100, 4), (100, 1), (1000, 2), (100, 7))
        for size in test_sizes:
<<<<<<< HEAD
            x = torch.rand(size)
            y = torch.rand(size)
=======
            x = TorchUtils.format(torch.rand(size))
            y = TorchUtils.format(torch.rand(size))
>>>>>>> b60fa3e0
            try:
                signal.fisher(output=x, target=y)
            except (Exception):
                self.fail(
                    "Could not evaluate fisher value for size {}".format(size))

<<<<<<< HEAD
    # def test_fisher_invalid_type(self):
=======
    def test_fisher_invalid_type(self):
>>>>>>> b60fa3e0
        """
        Invalid type for arguments raises an Assertion Error
        """

<<<<<<< HEAD
    #     with self.assertRaises(AssertionError):
    #         signal.fisher("Invalid type", 100)
    #     with self.assertRaises(AssertionError):
    #         signal.fisher("Invalid type", [1, 2, 3, 4])
    #     with self.assertRaises(AssertionError):
    #         signal.fisher(100.5, np.array([1, 2, 3, 4]))
    #     with self.assertRaises(AssertionError):
    #         signal.fisher("Invalid type", torch.rand((100, 3)))
    #     with self.assertRaises(AssertionError):
    #         signal.fisher(torch.rand((100, 3)), 100)
=======
        with self.assertRaises(AssertionError):
            signal.fisher("Invalid type", 100)
        with self.assertRaises(AssertionError):
            signal.fisher("Invalid type", [1, 2, 3, 4])
        with self.assertRaises(AssertionError):
            signal.fisher(100.5, np.array([1, 2, 3, 4]))
        with self.assertRaises(AssertionError):
            signal.fisher("Invalid type", torch.rand((100, 3)))
        with self.assertRaises(AssertionError):
            signal.fisher(torch.rand((100, 3)), 100)
>>>>>>> b60fa3e0

    def test_sigmoid_nn_distance(self):
        """
        Check if sigmoid_nn_distance method works (type and shape of
        result).
        """
        for output, target in self.data:
            result = signal.sigmoid_nn_distance(output, target)
            self.assertIsInstance(result, torch.Tensor)
            self.assertEqual(list(result.shape), [output.shape[1]])

    def test_sigmoid_nn_distance_random(self):
        """
        Test for sigmoid_nn_distance with random values for output and target
        with tensors of different sizes
        """
        test_sizes = ((100, 3), (100, 4), (100, 1), (1000, 2), (100, 7))
        for size in test_sizes:
<<<<<<< HEAD
            x = torch.rand(size)
            y = torch.rand(size)
=======
            x = TorchUtils.format(torch.rand(size))
            y = TorchUtils.format(torch.rand(size))
>>>>>>> b60fa3e0
            try:
                signal.sigmoid_nn_distance(output=x, target=y)
            except (Exception):
                self.fail("Could not evaluate sigmoid_nn_distance for size {}".
                          format(size))

<<<<<<< HEAD
    # def test_sigmoid_nn_distance_invalid_type(self):
=======
    def test_sigmoid_nn_distance_invalid_type(self):
>>>>>>> b60fa3e0
        """
        Invalid type for arguments raises an Assertion Error
        """

<<<<<<< HEAD
    #     with self.assertRaises(AssertionError):
    #         signal.sigmoid_nn_distance("Invalid type", 100)
    #     with self.assertRaises(AssertionError):
    #         signal.sigmoid_nn_distance("Invalid type", [1, 2, 3, 4])
    #     with self.assertRaises(AssertionError):
    #         signal.sigmoid_nn_distance(100.5, np.array([1, 2, 3, 4]))
    #     with self.assertRaises(AssertionError):
    #         signal.sigmoid_nn_distance("Invalid type", torch.rand((100, 3)))
    #     with self.assertRaises(AssertionError):
    #         signal.sigmoid_nn_distance(torch.rand((100, 3)), 100)
=======
        with self.assertRaises(AssertionError):
            signal.sigmoid_nn_distance("Invalid type", 100)
        with self.assertRaises(AssertionError):
            signal.sigmoid_nn_distance("Invalid type", [1, 2, 3, 4])
        with self.assertRaises(AssertionError):
            signal.sigmoid_nn_distance(100.5, np.array([1, 2, 3, 4]))
        with self.assertRaises(AssertionError):
            signal.sigmoid_nn_distance("Invalid type", torch.rand((100, 3)))
        with self.assertRaises(AssertionError):
            signal.sigmoid_nn_distance(torch.rand((100, 3)), 100)
>>>>>>> b60fa3e0

    def test_get_clamped_intervals(self):
        """
        Test each mode for output data to see if it runs. Test each mode with
        a smaller example and check result.
        """
        for output, target in self.data:
            result = signal.get_clamped_intervals(output, "single_nn")
            result = signal.get_clamped_intervals(output, "double_nn")
            result = signal.get_clamped_intervals(output, "intervals")
            result = signal.get_clamped_intervals(output, "test")

            output = TorchUtils.format(
                torch.tensor([3.0, 1.0, 8.0, 9.0, 5.0]).unsqueeze(dim=1))
            clamp = [1, 9]
            # ordered is 1, 3, 5, 8, 9
            # attach clamped values on both sides: 1, 1, 3, 5, 8, 9, 9
            # distances are 0, 2, 2, 3, 1, 0 (double)
            # smaller distance for each is 0, 2, 2, 1, 0 (single)
            # sum from both sides is 2, 4, 5, 4, 1 (intervals)
            single_result = TorchUtils.format(
                torch.tensor([0.0, 2.0, 2.0, 1.0, 0.0]).unsqueeze(dim=1))
            double_result = TorchUtils.format(
                torch.tensor([0.0, 2.0, 2.0, 3.0, 1.0, 0.0]).unsqueeze(dim=1))
            intervals_result = TorchUtils.format(
                torch.tensor([2.0, 4.0, 5.0, 4.0, 1.0]).unsqueeze(dim=1))
            result = signal.get_clamped_intervals(output, "single_nn", clamp)
            print(result)
            self.assertTrue(torch.equal(result, single_result))
            result = signal.get_clamped_intervals(output, "double_nn", clamp)
            self.assertTrue(torch.equal(result, double_result))
            result = signal.get_clamped_intervals(output, "intervals", clamp)
            self.assertTrue(torch.equal(result, intervals_result))

<<<<<<< HEAD
    # def test_get_clamped_intervals_invalid_type(self):
    #     """
    #     Invalid type for arguments raises an AssertionError
    #     """

    #     with self.assertRaises(AssertionError):
    #         signal.get_clamped_intervals(torch.rand((100, 3)), 100)
    #     with self.assertRaises(AssertionError):
    #         signal.get_clamped_intervals(torch.rand((100, 3)), [1, 2, 3, 4])
    #     with self.assertRaises(AssertionError):
    #         signal.get_clamped_intervals("Invalid type", 100)
    #     with self.assertRaises(AssertionError):
    #         signal.get_clamped_intervals(100, "mode")
    #     with self.assertRaises(AssertionError):
    #         signal.get_clamped_intervals(torch.rand((100, 3)),
    #                                      np.array([1, 2, 3]))
=======
    def test_get_clamped_intervals_invalid_type(self):
        """
        Invalid type for arguments raises an AssertionError
        """

        with self.assertRaises(AssertionError):
            signal.get_clamped_intervals(
                TorchUtils.format(torch.rand((100, 3))), 100)
        with self.assertRaises(AssertionError):
            signal.get_clamped_intervals(
                TorchUtils.format(torch.rand((100, 3))), [1, 2, 3, 4])
        with self.assertRaises(AssertionError):
            signal.get_clamped_intervals("Invalid type", 100)
        with self.assertRaises(AssertionError):
            signal.get_clamped_intervals(100, "mode")
        with self.assertRaises(AssertionError):
            signal.get_clamped_intervals(torch.rand((100, 3)),
                                         np.array([1, 2, 3]))
>>>>>>> b60fa3e0


if __name__ == "__main__":
    unittest.main()<|MERGE_RESOLUTION|>--- conflicted
+++ resolved
@@ -49,13 +49,8 @@
         """
         test_sizes = ((100, 3), (100, 4), (100, 1), (1000, 2), (100, 7))
         for size in test_sizes:
-<<<<<<< HEAD
-            output = torch.rand(size)
-            target = torch.rand(size)
-=======
             output = TorchUtils.format(torch.rand(size))
             target = TorchUtils.format(torch.rand(size))
->>>>>>> b60fa3e0
             try:
                 signal.accuracy_fit(output, target)
             except (Exception):
@@ -68,49 +63,19 @@
         parameter true
         """
         size = (100, 3)
-<<<<<<< HEAD
-        output = torch.rand(size)
-        target = torch.rand(size)
-=======
         output = TorchUtils.format(torch.rand(size))
         target = TorchUtils.format(torch.rand(size))
->>>>>>> b60fa3e0
         try:
             signal.accuracy_fit(output, target, default_value=True)
         except (Exception):
             self.fail(
                 "Could not evaluate accuarcy fit for size {}".format(size))
 
-<<<<<<< HEAD
-    # def test_accuracy_fit_invalid_type(self):
-=======
     def test_accuracy_fit_invalid_type(self):
->>>>>>> b60fa3e0
         """
         Invalid type for arguments raise an AssertionError
         """
 
-<<<<<<< HEAD
-    #     with self.assertRaises(AssertionError):
-    #         signal.accuracy_fit("Invalid type", 100, default_value=True)
-    #     with self.assertRaises(AssertionError):
-    #         signal.accuracy_fit("Invalid type", [1, 2, 3, 4],
-    #                             default_value=True)
-    #     with self.assertRaises(AssertionError):
-    #         signal.accuracy_fit(100.5,
-    #                             np.array([1, 2, 3, 4]),
-    #                             default_value=True)
-    #     with self.assertRaises(AssertionError):
-    #         signal.accuracy_fit("Invalid type",
-    #                             torch.rand((100, 3)),
-    #                             default_value=True)
-    #     with self.assertRaises(AssertionError):
-    #         signal.accuracy_fit(torch.rand((100, 3)), 100, default_value=True)
-    #     with self.assertRaises(AssertionError):
-    #         signal.accuracy_fit(torch.rand((100, 3)),
-    #                             torch.rand((100, 3)),
-    #                             default_value="Invalid")
-=======
         with self.assertRaises(AssertionError):
             signal.accuracy_fit("Invalid type", 100, default_value=True)
         with self.assertRaises(AssertionError):
@@ -130,7 +95,6 @@
             signal.accuracy_fit(torch.rand((100, 3)),
                                 torch.rand((100, 3)),
                                 default_value="Invalid")
->>>>>>> b60fa3e0
 
     def test_corr_fit(self):
         """
@@ -155,13 +119,8 @@
         """
         test_sizes = ((100, 3), (100, 4), (100, 1), (1000, 2), (100, 7))
         for size in test_sizes:
-<<<<<<< HEAD
-            output = torch.rand(size)
-            target = torch.rand(size)
-=======
             output = TorchUtils.format(torch.rand(size))
             target = TorchUtils.format(torch.rand(size))
->>>>>>> b60fa3e0
             try:
                 signal.corr_fit(output, target)
             except (Exception):
@@ -174,40 +133,13 @@
         parameter true
         """
         size = (100, 3)
-<<<<<<< HEAD
-        output = torch.rand(size)
-        target = torch.rand(size)
-=======
         output = TorchUtils.format(torch.rand(size))
         target = TorchUtils.format(torch.rand(size))
->>>>>>> b60fa3e0
         try:
             signal.corr_fit(output, target, default_value=True)
         except (Exception):
             self.fail("Could not corr accuarcy fit for size {}".format(size))
 
-<<<<<<< HEAD
-    # def test_corr_fit_invalid_type(self):
-        """Invalid type for arguments raise an Assertion Error
-        """
-
-    #     with self.assertRaises(AssertionError):
-    #         signal.corr_fit("Invalid type", 100, default_value=True)
-    #     with self.assertRaises(AssertionError):
-    #         signal.corr_fit("Invalid type", [1, 2, 3, 4], default_value=True)
-    #     with self.assertRaises(AssertionError):
-    #         signal.corr_fit(100.5, np.array([1, 2, 3, 4]), default_value=True)
-    #     with self.assertRaises(AssertionError):
-    #         signal.corr_fit("Invalid type",
-    #                         torch.rand((100, 3)),
-    #                         default_value=True)
-    #     with self.assertRaises(AssertionError):
-    #         signal.corr_fit(torch.rand((100, 3)), 100, default_value=True)
-    #     with self.assertRaises(AssertionError):
-    #         signal.corr_fit(torch.rand((100, 3)),
-    #                         torch.rand((100, 3)),
-    #                         default_value="Invalid")
-=======
     def test_corr_fit_invalid_type(self):
         """Invalid type for arguments raise an Assertion Error
         """
@@ -228,7 +160,6 @@
             signal.corr_fit(torch.rand((100, 3)),
                             torch.rand((100, 3)),
                             default_value="Invalid")
->>>>>>> b60fa3e0
 
     def test_corrsig_fit(self):
         """
@@ -258,13 +189,8 @@
         """
         test_sizes = ((100, 3), (100, 4), (100, 1), (1000, 2), (100, 7))
         for size in test_sizes:
-<<<<<<< HEAD
-            output = torch.rand(size)
-            target = torch.rand(size)
-=======
             output = TorchUtils.format(torch.rand(size))
             target = TorchUtils.format(torch.rand(size))
->>>>>>> b60fa3e0
             try:
                 signal.corrsig_fit(output, target)
             except (Exception):
@@ -277,49 +203,19 @@
         parameter true
         """
         size = (100, 3)
-<<<<<<< HEAD
-        output = torch.rand(size)
-        target = torch.rand(size)
-=======
         output = TorchUtils.format(torch.rand(size))
         target = TorchUtils.format(torch.rand(size))
->>>>>>> b60fa3e0
         try:
             signal.corrsig_fit(output, target, default_value=True)
         except (Exception):
             self.fail(
                 "Could not evaluate corrsig fit for size {}".format(size))
 
-<<<<<<< HEAD
-    # def test_corrsig_fit_invalid_type(self):
-=======
     def test_corrsig_fit_invalid_type(self):
->>>>>>> b60fa3e0
         """
         Invalid type for arguments raises an AssertionError
         """
 
-<<<<<<< HEAD
-    #     with self.assertRaises(AssertionError):
-    #         signal.corrsig_fit("Invalid type", 100, default_value=True)
-    #     with self.assertRaises(AssertionError):
-    #         signal.corrsig_fit("Invalid type", [1, 2, 3, 4],
-    #                            default_value=True)
-    #     with self.assertRaises(AssertionError):
-    #         signal.corrsig_fit(100.5,
-    #                            np.array([1, 2, 3, 4]),
-    #                            default_value=True)
-    #     with self.assertRaises(AssertionError):
-    #         signal.corrsig_fit("Invalid type",
-    #                            torch.rand((100, 3)),
-    #                            default_value=True)
-    #     with self.assertRaises(AssertionError):
-    #         signal.corrsig_fit(torch.rand((100, 3)), 100, default_value=True)
-    #     with self.assertRaises(AssertionError):
-    #         signal.corrsig_fit(torch.rand((100, 3)),
-    #                            torch.rand((100, 3)),
-    #                            default_value="Invalid")
-=======
         with self.assertRaises(AssertionError):
             signal.corrsig_fit("Invalid type", 100, default_value=True)
         with self.assertRaises(AssertionError):
@@ -339,7 +235,6 @@
             signal.corrsig_fit(torch.rand((100, 3)),
                                torch.rand((100, 3)),
                                default_value="Invalid")
->>>>>>> b60fa3e0
 
     def test_pearsons_correlation(self):
         """
@@ -370,13 +265,8 @@
         """
         test_sizes = ((100, 3), (100, 4), (100, 1), (1000, 2), (100, 7))
         for size in test_sizes:
-<<<<<<< HEAD
-            x = torch.rand(size)
-            y = torch.rand(size)
-=======
             x = TorchUtils.format(torch.rand(size))
             y = TorchUtils.format(torch.rand(size))
->>>>>>> b60fa3e0
             try:
                 signal.pearsons_correlation(x, y)
             except (Exception):
@@ -384,27 +274,11 @@
                     "Could not evaluate pearsons_correlation for size {}".
                     format(size))
 
-<<<<<<< HEAD
-    # def test_pearsons_correlation_invalid_type(self):
-=======
     def test_pearsons_correlation_invalid_type(self):
->>>>>>> b60fa3e0
         """
         Invalid type for arguments raises an Assertion Error
         """
 
-<<<<<<< HEAD
-    #     with self.assertRaises(AssertionError):
-    #         signal.pearsons_correlation("Invalid type", 100)
-    #     with self.assertRaises(AssertionError):
-    #         signal.pearsons_correlation("Invalid type", [1, 2, 3, 4])
-    #     with self.assertRaises(AssertionError):
-    #         signal.pearsons_correlation(100.5, np.array([1, 2, 3, 4]))
-    #     with self.assertRaises(AssertionError):
-    #         signal.pearsons_correlation("Invalid type", torch.rand((100, 3)))
-    #     with self.assertRaises(AssertionError):
-    #         signal.pearsons_correlation(torch.rand((100, 3)), 100)
-=======
         with self.assertRaises(AssertionError):
             signal.pearsons_correlation("Invalid type", 100)
         with self.assertRaises(AssertionError):
@@ -415,7 +289,6 @@
             signal.pearsons_correlation("Invalid type", torch.rand((100, 3)))
         with self.assertRaises(AssertionError):
             signal.pearsons_correlation(torch.rand((100, 3)), 100)
->>>>>>> b60fa3e0
 
     def test_corrsig(self):
         """
@@ -426,24 +299,6 @@
             self.assertIsInstance(result, torch.Tensor)
             self.assertEqual(list(result.shape), [output.shape[1]])
 
-<<<<<<< HEAD
-    # def test_corrsig_random(self):
-    #     """
-    #     Test for corrsig fit with random values for output and target
-    #     with tensors of different sizes - FAILING - SPECIFY WITH DIM ARGUMENT
-    #     """
-    #     test_sizes = ((100, 1), (100, 4), (100, 1), (1000, 2), (100, 7))
-    #     for size in test_sizes:
-    #         output = torch.rand(size)
-    #         target = torch.rand(size)
-    #         try:
-    #             signal.corrsig(output, target)
-    #         except (Exception):
-    #             self.fail(
-    #                 "Could not evaluate accuarcy fit for size {}".format(size))
-
-    # def test_corrsig_invalid_type(self):
-=======
     def test_corrsig_random(self):
         """
         Test for corrsig fit with random values for output and target
@@ -460,23 +315,10 @@
                     "Could not evaluate accuarcy fit for size {}".format(size))
 
     def test_corrsig_invalid_type(self):
->>>>>>> b60fa3e0
         """
         Invalid type for arguments raises an AssertionError
         """
 
-<<<<<<< HEAD
-    #     with self.assertRaises(AssertionError):
-    #         signal.corrsig("Invalid type", 100)
-    #     with self.assertRaises(AssertionError):
-    #         signal.corrsig("Invalid type", [1, 2, 3, 4])
-    #     with self.assertRaises(AssertionError):
-    #         signal.corrsig(100.5, np.array([1, 2, 3, 4]))
-    #     with self.assertRaises(AssertionError):
-    #         signal.corrsig("Invalid type", torch.rand((100, 3)))
-    #     with self.assertRaises(AssertionError):
-    #         signal.corrsig(torch.rand((100, 3)), 100)
-=======
         with self.assertRaises(AssertionError):
             signal.corrsig("Invalid type", 100)
         with self.assertRaises(AssertionError):
@@ -487,7 +329,6 @@
             signal.corrsig("Invalid type", torch.rand((100, 3)))
         with self.assertRaises(AssertionError):
             signal.corrsig(torch.rand((100, 3)), 100)
->>>>>>> b60fa3e0
 
     def test_fisher_fit(self):
         """
@@ -513,13 +354,8 @@
         """
         test_sizes = ((100, 3), (100, 4), (100, 1), (1000, 2), (100, 7))
         for size in test_sizes:
-<<<<<<< HEAD
-            output = torch.rand(size)
-            target = torch.rand(size)
-=======
             output = TorchUtils.format(torch.rand(size))
             target = TorchUtils.format(torch.rand(size))
->>>>>>> b60fa3e0
             try:
                 signal.fisher_fit(output, target)
             except (Exception):
@@ -532,47 +368,18 @@
         parameter true
         """
         size = (100, 3)
-<<<<<<< HEAD
-        output = torch.rand(size)
-        target = torch.rand(size)
-=======
         output = TorchUtils.format(torch.rand(size))
         target = TorchUtils.format(torch.rand(size))
->>>>>>> b60fa3e0
         try:
             signal.fisher_fit(output, target, default_value=True)
         except (Exception):
             self.fail("Could not evaluate fisher fit for size {}".format(size))
 
-<<<<<<< HEAD
-    # def test_fisher_fit_invalid_type(self):
-=======
     def test_fisher_fit_invalid_type(self):
->>>>>>> b60fa3e0
         """
         Invalid type for arguments raises an Assertion Error
         """
 
-<<<<<<< HEAD
-    #     with self.assertRaises(AssertionError):
-    #         signal.fisher_fit("Invalid type", 100, default_value=True)
-    #     with self.assertRaises(AssertionError):
-    #         signal.fisher_fit("Invalid type", [1, 2, 3, 4], default_value=True)
-    #     with self.assertRaises(AssertionError):
-    #         signal.fisher_fit(100.5,
-    #                           np.array([1, 2, 3, 4]),
-    #                           default_value=True)
-    #     with self.assertRaises(AssertionError):
-    #         signal.fisher_fit("Invalid type",
-    #                           torch.rand((100, 3)),
-    #                           default_value=True)
-    #     with self.assertRaises(AssertionError):
-    #         signal.fisher_fit(torch.rand((100, 3)), 100, default_value=True)
-    #     with self.assertRaises(AssertionError):
-    #         signal.fisher_fit(torch.rand((100, 3)),
-    #                           torch.rand((100, 3)),
-    #                           default_value="Invalid")
-=======
         with self.assertRaises(AssertionError):
             signal.fisher_fit("Invalid type", 100, default_value=True)
         with self.assertRaises(AssertionError):
@@ -591,7 +398,6 @@
             signal.fisher_fit(torch.rand((100, 3)),
                               torch.rand((100, 3)),
                               default_value="Invalid")
->>>>>>> b60fa3e0
 
     def test_fisher(self):
         """
@@ -617,40 +423,19 @@
         """
         test_sizes = ((100, 3), (100, 4), (100, 1), (1000, 2), (100, 7))
         for size in test_sizes:
-<<<<<<< HEAD
-            x = torch.rand(size)
-            y = torch.rand(size)
-=======
             x = TorchUtils.format(torch.rand(size))
             y = TorchUtils.format(torch.rand(size))
->>>>>>> b60fa3e0
             try:
                 signal.fisher(output=x, target=y)
             except (Exception):
                 self.fail(
                     "Could not evaluate fisher value for size {}".format(size))
 
-<<<<<<< HEAD
-    # def test_fisher_invalid_type(self):
-=======
     def test_fisher_invalid_type(self):
->>>>>>> b60fa3e0
         """
         Invalid type for arguments raises an Assertion Error
         """
 
-<<<<<<< HEAD
-    #     with self.assertRaises(AssertionError):
-    #         signal.fisher("Invalid type", 100)
-    #     with self.assertRaises(AssertionError):
-    #         signal.fisher("Invalid type", [1, 2, 3, 4])
-    #     with self.assertRaises(AssertionError):
-    #         signal.fisher(100.5, np.array([1, 2, 3, 4]))
-    #     with self.assertRaises(AssertionError):
-    #         signal.fisher("Invalid type", torch.rand((100, 3)))
-    #     with self.assertRaises(AssertionError):
-    #         signal.fisher(torch.rand((100, 3)), 100)
-=======
         with self.assertRaises(AssertionError):
             signal.fisher("Invalid type", 100)
         with self.assertRaises(AssertionError):
@@ -661,7 +446,6 @@
             signal.fisher("Invalid type", torch.rand((100, 3)))
         with self.assertRaises(AssertionError):
             signal.fisher(torch.rand((100, 3)), 100)
->>>>>>> b60fa3e0
 
     def test_sigmoid_nn_distance(self):
         """
@@ -680,40 +464,19 @@
         """
         test_sizes = ((100, 3), (100, 4), (100, 1), (1000, 2), (100, 7))
         for size in test_sizes:
-<<<<<<< HEAD
-            x = torch.rand(size)
-            y = torch.rand(size)
-=======
             x = TorchUtils.format(torch.rand(size))
             y = TorchUtils.format(torch.rand(size))
->>>>>>> b60fa3e0
             try:
                 signal.sigmoid_nn_distance(output=x, target=y)
             except (Exception):
                 self.fail("Could not evaluate sigmoid_nn_distance for size {}".
                           format(size))
 
-<<<<<<< HEAD
-    # def test_sigmoid_nn_distance_invalid_type(self):
-=======
     def test_sigmoid_nn_distance_invalid_type(self):
->>>>>>> b60fa3e0
         """
         Invalid type for arguments raises an Assertion Error
         """
 
-<<<<<<< HEAD
-    #     with self.assertRaises(AssertionError):
-    #         signal.sigmoid_nn_distance("Invalid type", 100)
-    #     with self.assertRaises(AssertionError):
-    #         signal.sigmoid_nn_distance("Invalid type", [1, 2, 3, 4])
-    #     with self.assertRaises(AssertionError):
-    #         signal.sigmoid_nn_distance(100.5, np.array([1, 2, 3, 4]))
-    #     with self.assertRaises(AssertionError):
-    #         signal.sigmoid_nn_distance("Invalid type", torch.rand((100, 3)))
-    #     with self.assertRaises(AssertionError):
-    #         signal.sigmoid_nn_distance(torch.rand((100, 3)), 100)
-=======
         with self.assertRaises(AssertionError):
             signal.sigmoid_nn_distance("Invalid type", 100)
         with self.assertRaises(AssertionError):
@@ -724,7 +487,6 @@
             signal.sigmoid_nn_distance("Invalid type", torch.rand((100, 3)))
         with self.assertRaises(AssertionError):
             signal.sigmoid_nn_distance(torch.rand((100, 3)), 100)
->>>>>>> b60fa3e0
 
     def test_get_clamped_intervals(self):
         """
@@ -759,24 +521,6 @@
             result = signal.get_clamped_intervals(output, "intervals", clamp)
             self.assertTrue(torch.equal(result, intervals_result))
 
-<<<<<<< HEAD
-    # def test_get_clamped_intervals_invalid_type(self):
-    #     """
-    #     Invalid type for arguments raises an AssertionError
-    #     """
-
-    #     with self.assertRaises(AssertionError):
-    #         signal.get_clamped_intervals(torch.rand((100, 3)), 100)
-    #     with self.assertRaises(AssertionError):
-    #         signal.get_clamped_intervals(torch.rand((100, 3)), [1, 2, 3, 4])
-    #     with self.assertRaises(AssertionError):
-    #         signal.get_clamped_intervals("Invalid type", 100)
-    #     with self.assertRaises(AssertionError):
-    #         signal.get_clamped_intervals(100, "mode")
-    #     with self.assertRaises(AssertionError):
-    #         signal.get_clamped_intervals(torch.rand((100, 3)),
-    #                                      np.array([1, 2, 3]))
-=======
     def test_get_clamped_intervals_invalid_type(self):
         """
         Invalid type for arguments raises an AssertionError
@@ -795,7 +539,6 @@
         with self.assertRaises(AssertionError):
             signal.get_clamped_intervals(torch.rand((100, 3)),
                                          np.array([1, 2, 3]))
->>>>>>> b60fa3e0
 
 
 if __name__ == "__main__":
