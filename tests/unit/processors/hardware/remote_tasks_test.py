# The remote cdaq will not be supported in futher versions

# import os
# import torch
# import unittest
# import numpy as np
# import brainspy
# import nidaqmx
# import nidaqmx.constants as constants
# import nidaqmx.system.device as device
# from brainspy.processors.processor import Processor
# from brainspy.processors.hardware.drivers.cdaq import CDAQtoCDAQ
# from brainspy.processors.hardware.drivers.ni.tasks import *

<<<<<<< HEAD
class RemoteTasks_Test(unittest.TestCase):
    """
    Tests for remote tasks setup with custom configs and real time rack.
    """
    def __init__(self, test_name):
        super(RemoteTasks_Test, self).__init__()
        configs = {}
        configs["processor_type"] = "cdaq_to_cdaq"
        configs["input_indices"] = [2, 3]
        configs["electrode_effects"] = {}
        configs["electrode_effects"]["amplification"] = 3
        configs["electrode_effects"]["clipping_value"] = [-300, 300]
        configs["electrode_effects"]["noise"] = {}
        configs["electrode_effects"]["noise"]["noise_type"] = "gaussian"
        configs["electrode_effects"]["noise"]["variance"] = 0.6533523201942444
        configs["driver"] = {}
        configs["driver"]["real_time_rack"] = True

        configs["driver"]["instruments_setup"] = {}
        configs["driver"]["instruments_setup"]["multiple_devices"] = False
        configs["driver"]["instruments_setup"][
            "trigger_source"] = "cDAQ1/segment1"
        configs["driver"]["instruments_setup"][
            "activation_instrument"] = "cDAQ1Mod3"
        configs["driver"]["instruments_setup"][
            "activation_sampling_frequency"] = 1000
        configs["driver"]["instruments_setup"]["activation_channels"] = [
            0,
            2,
            5,
            3,
            4,
            6,
            1,
        ]
        configs["driver"]["instruments_setup"]["activation_voltages"] = [
            [-1.2, 0.6],
            [-1.2, 0.6],
            [-1.2, 0.6],
            [-1.2, 0.6],
            [-1.2, 0.6],
            [-0.7, 0.3],
            [-0.7, 0.3],
        ]
        configs["driver"]["instruments_setup"][
            "readout_instrument"] = "cDAQ1Mod4"
        configs["driver"]["instruments_setup"][
            "readout_sampling_frequency"] = 1000
        configs["driver"]["instruments_setup"]["readout_channels"] = [4]
        configs["waveform"] = {}
        configs["waveform"]["plateau_length"] = 10
        configs["waveform"]["slope_length"] = 30
        configs["driver"]["uri"] = "uri"
        configs["ip"] = None
        configs["port"] = None
        configs["subnet_mask"] = None
        configs["force_static_ip"] = None
        self.local = None
        self.configs = configs
=======
# class RemoteTasks_Test(unittest.TestCase):

#     """
#     Tests for remote tasks setup with custom configs and real time rack.
#     """

#     def __init__(self, test_name):
#         super(RemoteTasks_Test, self).__init__()
#         configs = {}
#         configs["processor_type"] = "cdaq_to_cdaq"
#         configs["input_indices"] = [2, 3]
#         configs["electrode_effects"] = {}
#         configs["electrode_effects"]["amplification"] = 3
#         configs["electrode_effects"]["clipping_value"] = [-300, 300]
#         configs["electrode_effects"]["noise"] = {}
#         configs["electrode_effects"]["noise"]["noise_type"] = "gaussian"
#         configs["electrode_effects"]["noise"]["variance"] = 0.6533523201942444
#         configs["driver"] = {}
#         configs["driver"]["real_time_rack"] = True
#         configs["driver"]["sampling_frequency"] = 1000
#         configs["driver"]["instruments_setup"] = {}
#         configs["driver"]["instruments_setup"]["multiple_devices"] = False
#         configs["driver"]["instruments_setup"]["trigger_source"] = "cDAQ1/segment1"
#         configs["driver"]["instruments_setup"]["activation_instrument"] = "cDAQ1Mod3"
#         configs["driver"]["instruments_setup"]["activation_channels"] = [
#             0,
#             2,
#             5,
#             3,
#             4,
#             6,
#             1,
#         ]
#         configs["driver"]["instruments_setup"]["activation_voltages"] = [
#             [-1.2, 0.6],
#             [-1.2, 0.6],
#             [-1.2, 0.6],
#             [-1.2, 0.6],
#             [-1.2, 0.6],
#             [-0.7, 0.3],
#             [-0.7, 0.3],
#         ]
#         configs["driver"]["instruments_setup"]["readout_instrument"] = "cDAQ1Mod4"
#         configs["driver"]["instruments_setup"]["readout_channels"] = [4]
#         configs["waveform"] = {}
#         configs["waveform"]["plateau_length"] = 10
#         configs["waveform"]["slope_length"] = 30
#         configs["driver"]["uri"] = "uri"
#         configs["ip"] = None
#         configs["port"] = None
#         configs["subnet_mask"] = None
#         configs["force_static_ip"] = None
#         self.local = None
#         self.configs = configs
>>>>>>> 67fd1932

#     def test_get_driver(self):
#         """
#         Test to get a remoteTasks driver with a config file that has a real time rack set to true
#         """
#         tasks_driver = None
#         try:
#             tasks_driver = get_tasks_driver(self.configs["driver"])
#         except:
#             print("Invalid URI - only for testing this method ")
#         isinstance(tasks_driver, RemoteTasks)

#     def test_deploy_driver(self):
#         try:
#             deploy_driver(self.configs)
#         except:
#             print("Error")
#         self.assertEqual(self.configs["ip"], "192.168.1.5")
#         self.assertEqual(self.configs["subnet_mask"], "255.255.255.0")
#         self.assertEqual(self.configs["port"], 8081)

#     def runTest(self):
#         self.test_get_driver()
#         self.test_deploy_driver()

# if __name__ == "__main__":
#     unittest.main()<|MERGE_RESOLUTION|>--- conflicted
+++ resolved
@@ -12,67 +12,6 @@
 # from brainspy.processors.hardware.drivers.cdaq import CDAQtoCDAQ
 # from brainspy.processors.hardware.drivers.ni.tasks import *
 
-<<<<<<< HEAD
-class RemoteTasks_Test(unittest.TestCase):
-    """
-    Tests for remote tasks setup with custom configs and real time rack.
-    """
-    def __init__(self, test_name):
-        super(RemoteTasks_Test, self).__init__()
-        configs = {}
-        configs["processor_type"] = "cdaq_to_cdaq"
-        configs["input_indices"] = [2, 3]
-        configs["electrode_effects"] = {}
-        configs["electrode_effects"]["amplification"] = 3
-        configs["electrode_effects"]["clipping_value"] = [-300, 300]
-        configs["electrode_effects"]["noise"] = {}
-        configs["electrode_effects"]["noise"]["noise_type"] = "gaussian"
-        configs["electrode_effects"]["noise"]["variance"] = 0.6533523201942444
-        configs["driver"] = {}
-        configs["driver"]["real_time_rack"] = True
-
-        configs["driver"]["instruments_setup"] = {}
-        configs["driver"]["instruments_setup"]["multiple_devices"] = False
-        configs["driver"]["instruments_setup"][
-            "trigger_source"] = "cDAQ1/segment1"
-        configs["driver"]["instruments_setup"][
-            "activation_instrument"] = "cDAQ1Mod3"
-        configs["driver"]["instruments_setup"][
-            "activation_sampling_frequency"] = 1000
-        configs["driver"]["instruments_setup"]["activation_channels"] = [
-            0,
-            2,
-            5,
-            3,
-            4,
-            6,
-            1,
-        ]
-        configs["driver"]["instruments_setup"]["activation_voltages"] = [
-            [-1.2, 0.6],
-            [-1.2, 0.6],
-            [-1.2, 0.6],
-            [-1.2, 0.6],
-            [-1.2, 0.6],
-            [-0.7, 0.3],
-            [-0.7, 0.3],
-        ]
-        configs["driver"]["instruments_setup"][
-            "readout_instrument"] = "cDAQ1Mod4"
-        configs["driver"]["instruments_setup"][
-            "readout_sampling_frequency"] = 1000
-        configs["driver"]["instruments_setup"]["readout_channels"] = [4]
-        configs["waveform"] = {}
-        configs["waveform"]["plateau_length"] = 10
-        configs["waveform"]["slope_length"] = 30
-        configs["driver"]["uri"] = "uri"
-        configs["ip"] = None
-        configs["port"] = None
-        configs["subnet_mask"] = None
-        configs["force_static_ip"] = None
-        self.local = None
-        self.configs = configs
-=======
 # class RemoteTasks_Test(unittest.TestCase):
 
 #     """
@@ -127,7 +66,6 @@
 #         configs["force_static_ip"] = None
 #         self.local = None
 #         self.configs = configs
->>>>>>> 67fd1932
 
 #     def test_get_driver(self):
 #         """
