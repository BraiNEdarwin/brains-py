--- conflicted
+++ resolved
@@ -1,3 +1,5 @@
+import os
+import torch
 import unittest
 import numpy as np
 import brainspy
@@ -23,17 +25,13 @@
         configs["electrode_effects"]["noise"]["variance"] = 0.6533523201942444
         configs["driver"] = {}
         configs["driver"]["real_time_rack"] = False
+        configs["driver"]["sampling_frequency"] = 1000
         configs["driver"]["instruments_setup"] = {}
         configs["driver"]["instruments_setup"]["multiple_devices"] = False
         configs["driver"]["instruments_setup"][
             "trigger_source"] = "cDAQ1/segment1"
         configs["driver"]["instruments_setup"][
             "activation_instrument"] = "cDAQ1Mod3"
-<<<<<<< HEAD
-        configs["driver"]["instruments_setup"][
-            "activation_sampling_frequency"] = 1000
-=======
->>>>>>> 67fd1932
         configs["driver"]["instruments_setup"]["activation_channels"] = [
             0,
             2,
@@ -54,11 +52,6 @@
         ]
         configs["driver"]["instruments_setup"][
             "readout_instrument"] = "cDAQ1Mod4"
-<<<<<<< HEAD
-        configs["driver"]["instruments_setup"][
-            "readout_sampling_frequency"] = 1000
-=======
->>>>>>> 67fd1932
         configs["driver"]["instruments_setup"]["readout_channels"] = [
             4
         ]  # Channels for reading the output current values
@@ -105,11 +98,6 @@
                             "activation_channels": [3, 4, 5, 6, 2, 1, 0],
                             "activation_instrument":
                             "cDAQ1Mod3",
-<<<<<<< HEAD
-                            "activation_sampling_frequency":
-                            1000,
-=======
->>>>>>> 67fd1932
                             "device_no":
                             "single",
                             "max_activation_voltages": [
@@ -133,15 +121,11 @@
                             "readout_channels": [4],
                             "readout_instrument":
                             "cDAQ1Mod4",
-<<<<<<< HEAD
-                            "readout_sampling_frequency":
-                            1000,
-=======
->>>>>>> 67fd1932
                             "trigger_source":
                             "cDAQ1/segment1",
                         },
                         "post_gain": 1,
+                        "sampling_frequency": 50,
                         "tasks_driver_type": "local",
                     },
                     "electrode_setup": [
