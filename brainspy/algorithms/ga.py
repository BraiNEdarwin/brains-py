--- conflicted
+++ resolved
@@ -237,14 +237,11 @@
                         f"  STOPPED: Correlation {best_correlation} > {configs['stop_threshold']}"
                         + " stopping threshold. ")
                     looper.close()
-<<<<<<< HEAD
                     # Close the model adequately if it is on hardware
                     if model.is_hardware(
                     ) and "close" in dir(  # type: ignore[operator]
                             model):  # type: ignore[operator]
                         model.close()  # type: ignore[operator]
-=======
->>>>>>> 18babbf7
                     break
 
             pool = optimizer.step(criterion_pool)
@@ -272,12 +269,9 @@
         # Load best solution
         model.load_state_dict(
             torch.load(os.path.join(
-<<<<<<< HEAD
-                save_dir, "best_training_data.pt"))  # type: ignore[arg-type]
+                save_dir,
+                "best_training_data.pickle"))  # type: ignore[arg-type]
             ['model_state_dict'])
-=======
-                save_dir, "best_training_data.pickle"))['model_state_dict'])
->>>>>>> 18babbf7
         print("Best solution in epoch (starting from 0): " +
               str(best_result_index))
         print("Best fitness: " + str(best_fitness.item()))
