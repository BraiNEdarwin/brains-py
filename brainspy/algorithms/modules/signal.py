--- conflicted
+++ resolved
@@ -47,11 +47,7 @@
     AssertionError
         If dimensions of output and target are not the same.
     """
-<<<<<<< HEAD
-    if type(output) != torch.Tensor and type(target) != torch.Tensor and type(
-=======
     if type(output) != torch.Tensor or type(target) != torch.Tensor or type(
->>>>>>> b60fa3e0
             default_value) != bool:
         raise AssertionError("Invalid type for arguments provided")
     assert output.shape == target.shape, "Dimensions of data are different."
@@ -105,9 +101,6 @@
             default_value) != bool:
         raise AssertionError("Invalid type for arguments provided")
     assert output.shape == target.shape, "Dimensions of data are different."
-    if type(output) != torch.Tensor and type(target) != torch.Tensor and type(
-            default_value) != bool:
-        raise AssertionError("Invalid type for arguments provided")
     if default_value:
         return -torch.ones(output.shape[1], device=TorchUtils.get_device())
     else:
@@ -162,11 +155,7 @@
     AssertionError
         If dimensions of output and target are not the same.
     """
-<<<<<<< HEAD
-    if type(output) != torch.Tensor and type(target) != torch.Tensor and type(
-=======
     if type(output) != torch.Tensor or type(target) != torch.Tensor or type(
->>>>>>> b60fa3e0
             default_value) != bool:
         raise AssertionError("Invalid type for arguments provided")
     if default_value:
@@ -217,11 +206,7 @@
         If result is nan (which happens if a dataset has variance 0, is
         uniform).
     """
-<<<<<<< HEAD
-    if type(x) != torch.Tensor and type(y) != torch.Tensor:
-=======
     if type(x) != torch.Tensor or type(y) != torch.Tensor:
->>>>>>> b60fa3e0
         raise AssertionError("Invalid type for arguments provided")
     assert x.shape == y.shape, "Dimensions of data are different."
     vx = x - x.mean(dim=0)
@@ -274,11 +259,7 @@
     AssertionError
         If dimensions of x and y are not the same.
     """
-<<<<<<< HEAD
-    if type(output) != torch.Tensor and type(target) != torch.Tensor:
-=======
     if type(output) != torch.Tensor or type(target) != torch.Tensor:
->>>>>>> b60fa3e0
         raise AssertionError("Invalid type for arguments provided")
     assert output.shape == target.shape, "Dimensions of data are different."
     corr = pearsons_correlation(output, target)
@@ -331,11 +312,7 @@
     AssertionError
         If dimensions of x and y are not the same.
     """
-<<<<<<< HEAD
-    if type(output) != torch.Tensor and type(target) != torch.Tensor and type(
-=======
     if type(output) != torch.Tensor or type(target) != torch.Tensor or type(
->>>>>>> b60fa3e0
             default_value) != bool:
         raise AssertionError("Invalid type for arguments provided")
     assert output.shape == target.shape, "Dimensions of data are different."
@@ -381,11 +358,7 @@
         If result is nan (which happens if a dataset has variance 0, is
         uniform).
     """
-<<<<<<< HEAD
-    if type(output) != torch.Tensor and type(target) != torch.Tensor:
-=======
     if type(output) != torch.Tensor or type(target) != torch.Tensor:
->>>>>>> b60fa3e0
         raise AssertionError("Invalid type for arguments provided")
     assert output.shape == target.shape, "Dimensions of data are different."
     result = torch.zeros(output.shape[1], device=TorchUtils.get_device())
@@ -439,11 +412,7 @@
     UserWarning
         If target data is provided to warn that it will not be used.
     """
-<<<<<<< HEAD
-    if type(output) != torch.Tensor and type(target) != torch.Tensor:
-=======
     if type(output) != torch.Tensor or type(target) != torch.Tensor:
->>>>>>> b60fa3e0
         raise AssertionError("Invalid type for arguments provided")
     if target is not None:
         warnings.warn(
@@ -501,11 +470,7 @@
     UserWarning
         If mode not recognized.
     """
-<<<<<<< HEAD
-    if type(output) != torch.Tensor and type(mode) != str:
-=======
     if type(output) != torch.Tensor or type(mode) != str:
->>>>>>> b60fa3e0
         raise AssertionError("Invalid type for arguments provided")
     # First we sort the output, and clip the output to a fixed interval.
     output_sorted = output.sort(dim=0)[0]
