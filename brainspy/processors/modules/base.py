"""
Created on Wed Jan 15 2020
Here you can find all classes defining the modules of DNPU architectures. All modules are child classes of TorchModel,
which has nn.Module of PyTorch as parent.
@author: hruiz
"""

import torch
import numpy as np
import torch.nn as nn
from brainspy.utils.pytorch import TorchUtils
from brainspy.processors.processor import Processor


class DNPU_Base(nn.Module):
    """DNPU Base class with activation nodes. All nodes are given by the same function loaded using the config dictionary configs_model.
    The argument inputs_list is a list containing the indices for the data inputs in each node. The length of this list defines the number
    of nodes and the elements of this list, are lists of integers. The number of inputs to the layer is defined by the total
    number of integers in these lists.
    """

    def __init__(self, processor, inputs_list):
        super(DNPU_Base, self).__init__()
        if isinstance(processor, Processor):
            self.processor = processor
        else:
            self.processor = Processor(
                processor
            )  # It accepts initialising a processor as a dictionary
        ######### Set up node #########
        # Freeze parameters of node
        for params in self.processor.parameters():
            params.requires_grad = False

        self.indices_node = np.arange(
            len(self.processor.data_input_indices) + len(self.processor.control_indices)
        )
        ######### set learnable parameters #########
<<<<<<< HEAD
        self.control_list = TorchUtils.get_tensor_from_list(
=======
        self.control_list = TorchUtils.format(
>>>>>>> d3d8fabe
            self.set_controls(inputs_list), data_type=torch.int64
        )

        ######### Initialise data input ranges #########
        self.data_input_low = torch.stack(
            [
                self.processor.processor.voltage_ranges[indx_cv, 0]
                for indx_cv in inputs_list
            ]
        )
        self.data_input_high = torch.stack(
            [
                self.processor.processor.voltage_ranges[indx_cv, 1]
                for indx_cv in inputs_list
            ]
        )

        ###### Set everything as torch Tensors and send to DEVICE ######
<<<<<<< HEAD
        self.inputs_list = TorchUtils.get_tensor_from_list(
            inputs_list, data_type=torch.int64
        )
=======
        self.inputs_list = TorchUtils.format(inputs_list, data_type=torch.int64)
>>>>>>> d3d8fabe
        # IndexError: tensors used as indices must be long, byte or bool tensors

    def set_controls(self, inputs_list):
        control_list = [np.delete(self.indices_node, indx) for indx in inputs_list]
        control_low = [
            self.processor.processor.voltage_ranges[indx_cv, 0]
            for indx_cv in control_list
        ]
        control_high = [
            self.processor.processor.voltage_ranges[indx_cv, 1]
            for indx_cv in control_list
        ]
        # Sample control parameters
        controls = [
            self.sample_controls(low, high)
            for low, high in zip(control_low, control_high)
        ]
        # Register as learnable parameters
        self.all_controls = nn.ParameterList(
            [nn.Parameter(cv) for cv in controls]
        )  # Throwing warning reported as bug at https://github.com/pytorch/pytorch/issues/46983
        # Set everything as torch Tensors and send to DEVICE

        self.control_low = torch.stack(control_low)
        self.control_high = torch.stack(control_high)

        return control_list

    def sample_controls(self, low, high):
        samples = torch.rand(
<<<<<<< HEAD
            1,
            len(low),
            device=TorchUtils.get_accelerator_type(),
            dtype=TorchUtils.get_data_type(),
=======
            1, len(low), device=TorchUtils.get_device(), dtype=torch.get_default_dtype()
>>>>>>> d3d8fabe
        )
        return low + (high - low) * samples

    # Evaluate node
    def forward(self, x, x_indices, controls, c_indices):
        assert (
            x.dtype == controls.dtype and x.device == controls.device
        ), "Data types or devices not matching. "
        expand_controls = controls.expand(x.size()[0], -1)
        data = torch.empty(
            (x.size()[0], x.size()[1] + controls.size()[1]),
            device=x.device,
            dtype=x.dtype,
        )
        data[:, x_indices] = x
        data[:, c_indices] = expand_controls
        return self.processor.processor(data)  # * self.node.amplification

    def reset(self):
        raise NotImplementedError("Resetting controls not implemented!!")
        # for k in range(len(self.control_low)):
        #     # print(f'    resetting control {k} between : {self.control_low[k], self.control_high[k]}')
        #     self.controls.data[:, k].uniform_(self.control_low[k], self.control_high[k])

    def regularizer(self):
        if "control_low" in dir(self) and "control_high" in dir(self):
            return 0
        else:
            assert any(
                self.control_low.min(dim=0)[0] < 0
            ), "Min. Voltage is assumed to be negative, but value is positive!"
            assert any(
                self.control_high.max(dim=0)[0] > 0
            ), "Max. Voltage is assumed to be positive, but value is negative!"
            buff = 0.0
            for i, p in enumerate(self.all_controls):
                buff += torch.sum(
                    torch.relu(self.control_low[i] - p)
                    + torch.relu(p - self.control_high[i])
                )
            return buff

    def hw_eval(self, arg):
        self.eval()
        if isinstance(arg, Processor):
            self.processor = arg
        else:
            self.processor.load_processor(arg)
        assert torch.equal(
            self.control_low.cpu().half(), self.get_control_ranges()[0, :].cpu().half()
        ), "Low control voltage ranges for the new processor are different than the control voltage ranges for which the DNPU was trained."
        assert torch.equal(
            self.control_high.cpu().half(), self.get_control_ranges()[1, :].cpu().half()
        ), "High control voltage ranges for the new processor are different than the control voltage ranges for which the DNPU was trained."

    def is_hardware(self):
        return self.processor.is_hardware

    def get_clipping_value(self):
        return self.processor.get_clipping_value()

    def get_input_ranges(self):
        return torch.cat(
            (
                self.data_input_low.flatten().unsqueeze(1),
                self.data_input_high.flatten().unsqueeze(1),
            ),
            dim=1,
        )

    def get_control_ranges(self):
        return torch.cat(
            (self.control_low.unsqueeze(0), self.control_high.unsqueeze(0)), dim=0
        )  # Total Dimensions 3: Dim 0: 0=min volt range1=max volt range, Dim 1: Index of node, Dim 2: Index of electrode

    def get_control_voltages(self):
        return torch.vstack([cv.data.detach() for cv in self.all_controls]).flatten()

    def set_control_voltages(self, control_voltages):
        with torch.no_grad():
            # bias = bias.unsqueeze(dim=0)
            assert (
                self.all_controls.shape == control_voltages.shape
            ), "Control voltages could not be set due to a shape missmatch with regard to the ones already in the model."
            self.bias = torch.nn.Parameter(TorchUtils.format(control_voltages))<|MERGE_RESOLUTION|>--- conflicted
+++ resolved
@@ -36,11 +36,7 @@
             len(self.processor.data_input_indices) + len(self.processor.control_indices)
         )
         ######### set learnable parameters #########
-<<<<<<< HEAD
-        self.control_list = TorchUtils.get_tensor_from_list(
-=======
         self.control_list = TorchUtils.format(
->>>>>>> d3d8fabe
             self.set_controls(inputs_list), data_type=torch.int64
         )
 
@@ -59,13 +55,7 @@
         )
 
         ###### Set everything as torch Tensors and send to DEVICE ######
-<<<<<<< HEAD
-        self.inputs_list = TorchUtils.get_tensor_from_list(
-            inputs_list, data_type=torch.int64
-        )
-=======
         self.inputs_list = TorchUtils.format(inputs_list, data_type=torch.int64)
->>>>>>> d3d8fabe
         # IndexError: tensors used as indices must be long, byte or bool tensors
 
     def set_controls(self, inputs_list):
@@ -96,14 +86,7 @@
 
     def sample_controls(self, low, high):
         samples = torch.rand(
-<<<<<<< HEAD
-            1,
-            len(low),
-            device=TorchUtils.get_accelerator_type(),
-            dtype=TorchUtils.get_data_type(),
-=======
             1, len(low), device=TorchUtils.get_device(), dtype=torch.get_default_dtype()
->>>>>>> d3d8fabe
         )
         return low + (high - low) * samples
 
