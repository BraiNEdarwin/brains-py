import torch
import numpy as np
from torch import nn
from brainspy.utils.pytorch import TorchUtils

from brainspy.processors.processor import Processor
<<<<<<< HEAD

# from brainspy.utils.mappers import SimpleMapping
from brainspy.utils.electrodes import (
    get_linear_transform_constants,
    format_input_ranges,
)
=======
from brainspy.processors.modules.vecbase import DNPUBase
from brainspy.processors.modules.bn import DNPU_BatchNorm
#from brainspy.utils.mappers import SimpleMapping
from brainspy.utils.transforms import get_linear_transform_constants
>>>>>>> ab806e02
import torch.nn.functional as F


class DNPUConv2d(nn.Module):
    def __init__(
        self,
        processor,
        inputs_list,
        in_channels: int,
        out_channels: int,
        kernel_size,  # TODO: put datatype as : _size_2_t format
        stride=1,
        padding=0,
        postprocess_type="sum",
    ):
        super(DNPUConv2d, self).__init__()

        self.raw_inputs_list = inputs_list
        self.device_no = len(inputs_list)
        self.in_channels = in_channels
        self.out_channels = out_channels
        self.kernel_size = kernel_size
        self.padding = padding
        self.stride = stride
        self.input_transform = False
        self.batch_norm = False

        if isinstance(processor, Processor):
            self.processor = processor
        else:
            self.processor = Processor(
                processor
            )  # It accepts initialising a processor as a dictionary

        # IndexError: tensors used as indices must be long, byte or bool tensors
        self.postprocess_type = postprocess_type
        if postprocess_type == "linear":
            self.linear = torch.nn.Linear(self.device_no, 1)
        if self.processor.is_hardware or self.processor.processor.is_loaded:
            self.init_params()

    def init_params(self):
        # -- Setup node --
        # Freeze parameters of node
        for params in self.processor.parameters():
            params.requires_grad = False

        self.indices_node = np.arange(
            len(self.processor.data_input_indices) + len(self.processor.control_indices)
        )

        # -- Set learnable parameters --
        self.control_list = (
            TorchUtils.get_tensor_from_list(
                self.set_controls(self.raw_inputs_list), data_type=torch.int64
            )
            .unsqueeze(0)
            .repeat_interleave(self.in_channels, dim=0)
            .unsqueeze(0)
            .repeat_interleave(self.out_channels, dim=0)
        )

        # --  Initialise data input ranges --
        self.data_input_low = (
            torch.stack(
                [
                    self.processor.processor.voltage_ranges[indx_cv, 0]
                    for indx_cv in self.raw_inputs_list
                ]
            )
            .unsqueeze(0)
            .repeat_interleave(self.out_channels, dim=0)
        )
        self.data_input_high = (
            torch.stack(
                [
                    self.processor.processor.voltage_ranges[indx_cv, 1]
                    for indx_cv in self.raw_inputs_list
                ]
            )
            .unsqueeze(0)
            .repeat_interleave(self.out_channels, dim=0)
        )

        # -- Set everything as torch Tensors and send to DEVICE --
        self.inputs_list = (
            TorchUtils.get_tensor_from_list(self.raw_inputs_list, data_type=torch.int64)
            .unsqueeze(0)
            .repeat_interleave(self.in_channels, dim=0)
            .unsqueeze(0)
            .repeat_interleave(self.out_channels, dim=0)
        )

    def set_controls(self, inputs_list):
        control_list = [np.delete(self.indices_node, indx) for indx in inputs_list]
        control_low = [
            self.processor.processor.voltage_ranges[indx_cv, 0]
            for indx_cv in control_list
        ]
        control_high = [
            self.processor.processor.voltage_ranges[indx_cv, 1]
            for indx_cv in control_list
        ]
        self.control_low = (
            torch.stack(control_low)
            .squeeze()
            .unsqueeze(0)
            .repeat_interleave(self.in_channels, dim=0)
            .unsqueeze(0)
            .repeat_interleave(self.out_channels, dim=0)
        )
        self.control_high = (
            torch.stack(control_high)
            .squeeze()
            .unsqueeze(0)
            .repeat_interleave(self.in_channels, dim=0)
            .unsqueeze(0)
            .repeat_interleave(self.out_channels, dim=0)
        )

        # Register as learnable parameters
        self.all_controls = nn.Parameter(self.sample_controls(len(control_list[0])))

        return control_list

    def sample_controls(self, control_no):
        output_range = self.get_control_ranges()
        input_range = format_input_ranges(0, 1, output_range)
        amplitude, offset = get_linear_transform_constants(
            output_range[0], output_range[1], input_range[0], input_range[1]
        )
        samples = torch.rand(
            (self.out_channels, self.in_channels, self.device_no, control_no),
            device=TorchUtils.get_accelerator_type(),
            dtype=TorchUtils.get_data_type(),
        )
        return (amplitude * samples) + offset

    def add_input_transform(self, data_input_range):
        self.input_transform = True
        self.data_input_range = data_input_range
        if self.processor.is_hardware or self.processor.processor.is_loaded:
            self.init_input_transform()

    def init_input_transform(self):
        output_range = self.get_input_ranges()
        input_range = format_input_ranges(
            self.data_input_range[0], self.data_input_range[1], output_range
        )
        self.amplitude, self.offset = get_linear_transform_constants(
            output_range[0], output_range[1], input_range[0], input_range[1]
        )

    def add_batch_norm(
        self,
        eps=1e-05,
        momentum=0.1,
        affine=False,
        track_running_stats=True,
        clamp_at=None,
    ):
        self.batch_norm = True
        self.bn = torch.nn.BatchNorm3d(
            self.in_channels,
            eps=eps,
            momentum=momentum,
            affine=affine,
            track_running_stats=track_running_stats,
        )
        self.clamp_at = clamp_at

    def remove_input_transform(self):
        self.input_transform = False
        del self.amplitude
        del self.offset

    def remove_batch_norm(self):
        self.batch_norm = False
        del self.bn
        del self.clamp_at

    def get_output_size(self, dim):
        return int(((dim + (2 * self.padding) - self.kernel_size) / self.stride) + 1)

    def preprocess(self, x):
        # assert x.shape[2] == x.shape[3], "Different dimension shapes not supported"
        batch_size = x.shape[0]
        x = F.unfold(
            x, kernel_size=self.kernel_size, stride=self.stride, padding=self.padding
        )  # Unfold as in a regular convolution
        window_no = x.shape[
            -1
        ]  # Number of windows from the local receptive field after unfolding
        x = x.reshape(
            x.shape[0], self.in_channels, int(x.shape[1] / self.in_channels), x.shape[2]
        )  # The window is divided by the number of input kernels
        x = x.transpose(
            2, 3
        )  # Transpose what will be inputed in the convolution by the number of windows.
        x = x.reshape(
            x.shape[0],
            x.shape[1],
            x.shape[2],
            self.device_no,
            self.inputs_list.shape[-1],
        )  # Divide what will be inputed in the convolution by the number of DNPUs.
        if self.batch_norm:
            x = self.apply_batch_norm(x)
        x = x.unsqueeze(1).repeat_interleave(
            self.out_channels, dim=1
        )  # Repeat info that will be used for each DNPU kernel
        if self.input_transform:
            x = self.apply_input_transform(x, batch_size, window_no)

        return x, batch_size, window_no

    def apply_batch_norm(self, x):
        x = self.bn(x)
        if self.clamp_at is not None:
            x = x.clamp(-self.clamp_at, self.clamp_at)
        return x

    def apply_input_transform(self, x, batch_size, window_no):
        amplitude = (
            self.amplitude.unsqueeze(1)
            .repeat_interleave(window_no, dim=1)
            .unsqueeze(1)
            .repeat_interleave(self.in_channels, dim=1)
            .unsqueeze(0)
            .repeat_interleave(batch_size, dim=0)
        )
        offset = (
            self.offset.unsqueeze(1)
            .repeat_interleave(window_no, dim=1)
            .unsqueeze(1)
            .repeat_interleave(self.in_channels, dim=1)
            .unsqueeze(0)
            .repeat_interleave(batch_size, dim=0)
        )
        x = (x * amplitude) + offset
        return x

    def merge_electrode_data(self, x, batch_size, window_no):
        # Reshape input and expand controls
        controls = (
            self.all_controls.unsqueeze(2)
            .repeat_interleave(window_no, dim=2)
            .unsqueeze(0)
            .repeat_interleave(batch_size, dim=0)
        )
        last_dim = len(controls.shape) - 1

        # Expand indices according to batch size
        input_indices = (
            self.inputs_list.unsqueeze(2)
            .repeat_interleave(window_no, dim=2)
            .unsqueeze(0)
            .repeat_interleave(batch_size, dim=0)
        )
        control_indices = (
            self.control_list.unsqueeze(2)
            .repeat_interleave(window_no, dim=2)
            .unsqueeze(0)
            .repeat_interleave(batch_size, dim=0)
        )

        # Create input data and order it according to the indices
        indices = torch.cat((input_indices, control_indices), dim=last_dim)
        data = torch.cat((x, controls), dim=last_dim)
        data = torch.gather(data, last_dim, indices)
        data_dim = data.shape
        data = data.reshape(-1, data.shape[-1])

        return data, data_dim

    def postprocess(self, result, data_dim, input_dim):
        result = result.reshape(data_dim[:-1])
        if self.postprocess_type == "linear":
            result = self.linear(
                result
            ).squeeze()  # Pass the output from the DNPUs through a linear layer to combine them
            if self.out_channels == 1:
                result = result.unsqueeze(dim=1)
            if self.in_channels == 1:
                result = result.unsqueeze(dim=2)

        elif self.postprocess_type == "sum":
            result = result.sum(
                dim=4
            )  # Sum the output from the devices used for the convolution (Convolution PE)

        result = result.sum(dim=2)  # Sum values from the input kernels

        # result = torch.nn.functional.fold(result,kernel_size=5, output_size=self.get_output_size(input_dim),stride=self.stride)
        result = result.reshape(
            result.shape[0], result.shape[1], self.get_output_size(input_dim), -1
        )
        return result

    # Evaluate node
    def forward(self, x):
        input_dim = x.shape[2]

        x, batch_size, window_no = self.preprocess(x)
        x, data_dim = self.merge_electrode_data(x, batch_size, window_no)
        x = self.processor.processor(x)
        x = self.postprocess(x, data_dim, input_dim)

        return x

    def reset(self):
        raise NotImplementedError("Resetting controls not implemented!!")
        # for k in range(len(self.control_low)):
        #     # print(f'    resetting control {k} between : {self.control_low[k], self.control_high[k]}')
        #     self.controls.data[:, k].uniform_(self.control_low[k], self.control_high[k])

    def load_state_dict(self, state_dict, strict=True):
        print("Reached conv processor")
        super().load_state_dict(state_dict, strict)
        self.init_params()
        if self.input_transform:
            self.init_input_transform()

    def regularizer(self):
        if "control_low" in dir(self) and "control_high" in dir(self):
            return 0
        else:
            assert any(
                self.control_low.min(dim=0)[0] < 0
            ), "Min. Voltage is assumed to be negative, but value is positive!"
            assert any(
                self.control_high.max(dim=0)[0] > 0
            ), "Max. Voltage is assumed to be positive, but value is negative!"
            buff = 0.0
            for i, p in enumerate(self.all_controls):
                buff += torch.sum(
                    torch.relu(self.control_low[i] - p)
                    + torch.relu(p - self.control_high[i])
                )
            return buff

    def hw_eval(self, hw_processor_configs):
        self.processor.hw_eval(hw_processor_configs)

    def is_hardware(self):
        return self.processor.is_hardware

    def get_clipping_value(self):
        return self.processor.get_clipping_value()

    def get_input_ranges(self):
        return torch.stack((self.data_input_low, self.data_input_high))

    def get_control_ranges(self):
        return torch.stack(
            (self.control_low, self.control_high)
        )  # Total Dimensions 3: Dim 0: 0=min volt range1=max volt range, Dim 1: Index of node, Dim 2: Index of electrode

    def get_control_voltages(self):
        return torch.vstack([cv.data.detach() for cv in self.all_controls]).flatten()

    def set_control_voltages(self, control_voltages):
        with torch.no_grad():
            # bias = bias.unsqueeze(dim=0)
            assert (
                self.all_controls.shape == control_voltages.shape
            ), "Control voltages could not be set due to a shape missmatch with regard to the ones already in the model."
            self.bias = torch.nn.Parameter(TorchUtils.format_tensor(control_voltages))

def format_input_ranges(input_min, input_max, output_ranges):
    input_ranges = torch.ones_like(output_ranges)
    input_ranges[0] *= input_min
    input_ranges[1] *= input_max
    return input_ranges<|MERGE_RESOLUTION|>--- conflicted
+++ resolved
@@ -4,21 +4,13 @@
 from brainspy.utils.pytorch import TorchUtils
 
 from brainspy.processors.processor import Processor
-<<<<<<< HEAD
 
 # from brainspy.utils.mappers import SimpleMapping
 from brainspy.utils.electrodes import (
     get_linear_transform_constants,
     format_input_ranges,
 )
-=======
-from brainspy.processors.modules.vecbase import DNPUBase
-from brainspy.processors.modules.bn import DNPU_BatchNorm
-#from brainspy.utils.mappers import SimpleMapping
-from brainspy.utils.transforms import get_linear_transform_constants
->>>>>>> ab806e02
 import torch.nn.functional as F
-
 
 class DNPUConv2d(nn.Module):
     def __init__(
@@ -34,13 +26,13 @@
     ):
         super(DNPUConv2d, self).__init__()
 
-        self.raw_inputs_list = inputs_list
         self.device_no = len(inputs_list)
         self.in_channels = in_channels
         self.out_channels = out_channels
         self.kernel_size = kernel_size
         self.padding = padding
         self.stride = stride
+
         self.input_transform = False
         self.batch_norm = False
 
@@ -384,10 +376,4 @@
             assert (
                 self.all_controls.shape == control_voltages.shape
             ), "Control voltages could not be set due to a shape missmatch with regard to the ones already in the model."
-            self.bias = torch.nn.Parameter(TorchUtils.format_tensor(control_voltages))
-
-def format_input_ranges(input_min, input_max, output_ranges):
-    input_ranges = torch.ones_like(output_ranges)
-    input_ranges[0] *= input_min
-    input_ranges[1] *= input_max
-    return input_ranges+            self.bias = torch.nn.Parameter(TorchUtils.format_tensor(control_voltages))