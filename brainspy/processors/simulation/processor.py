--- conflicted
+++ resolved
@@ -128,14 +128,6 @@
         Return the voltage ranges of the processor.
         Will return None if not set yet.
 
-<<<<<<< HEAD
-    def get_voltage_ranges(self) -> Optional[torch.Tensor]:
-        """
-        Return the voltage ranges of the processor.
-        Will return None if not set yet.
-
-=======
->>>>>>> c4c1d911
         Returns
         -------
         torch.Tensor
@@ -172,13 +164,8 @@
             x = self.noise(x)
         if self.output_clipping is not None:
             return torch.clamp(x,
-<<<<<<< HEAD
-                               min=self.output_clipping[1],
-                               max=self.output_clipping[0])
-=======
                                min=self.output_clipping[0],
                                max=self.output_clipping[1])
->>>>>>> c4c1d911
         return x
 
     # For debugging purposes
@@ -420,11 +407,7 @@
                 "Voltage ranges of surrogate model have been changed.")
             self.voltage_ranges = TorchUtils.format(value)
 
-<<<<<<< HEAD
-    def set_amplification(self, info: dict, value):
-=======
     def set_amplification(self, info: dict, value: list):
->>>>>>> c4c1d911
         """
         Set the amplification of the processor. The amplification is what the
         output of the neural network is multiplied with after the forward pass.
@@ -496,23 +479,15 @@
         """
         if value is not None and value == "default":
             self.output_clipping = TorchUtils.format(
-<<<<<<< HEAD
-                info["output_electrodes"]["output_clipping"])
-=======
                 info["output_electrodes"]["clipping_value"])
->>>>>>> c4c1d911
         elif value is not None:
             assert len(value) == 2
             warnings.warn(
                 "Output clipping values of surrogate model have been changed.")
-<<<<<<< HEAD
-            self.output_clipping = TorchUtils.format(value)
-=======
             self.output_clipping = TorchUtils.format(value)
 
     def get_clipping_value(self):
         if self.output_clipping is not None:
             return self.output_clipping
         else:
-            return TorchUtils.format([-np.inf, np.inf])
->>>>>>> c4c1d911
+            return TorchUtils.format([-np.inf, np.inf])