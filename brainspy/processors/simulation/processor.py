"""
TODO add module docstring
"""

import torch
import warnings

from torch import nn
import numpy as np

from brainspy.utils.pytorch import TorchUtils
from brainspy.processors.simulation.noise.noise import get_noise


class SurrogateModel(nn.Module):
    """
    TODO add class docstring
    """

    # TODO: Automatically register the data type according to the
    # configurations of the amplification variable of the  info dictionary

    def __init__(self, filename: str):
        """
        Create a processor, load the model.

        Parameters
        ----------
        filename : str
            Path of the model file.
        """
        # Configurations are basically the effects, and the path to the file
        # from which the model should be loaded
        super(SurrogateModel, self).__init__()
        self.load_base_model(filename)

    def load_base_model(self, filename: str):
        """
        Loads a pytorch model from a directory string.
        Initiate voltage ranges.
        """
        self.model = torch.load(
            filename,
            map_location=TorchUtils.get_device(),
        )
        self._init_voltage_ranges()

    def _init_voltage_ranges(self):
<<<<<<< HEAD
        """
        Load the offset and amplitude from the model and calculate the minimum
        and maximum voltage.
        """
        offset = TorchUtils.get_tensor_from_list(
            self.model["info"]["data_info"]["input_data"]["offset"])
        amplitude = TorchUtils.get_tensor_from_list(
            self.model["info"]["data_info"]["input_data"]["amplitude"])
=======
        offset = TorchUtils.format(self.model.info["data_info"]["input_data"]["offset"])
        amplitude = TorchUtils.format(
            self.model.info["data_info"]["input_data"]["amplitude"]
        )
>>>>>>> 9e0eb075
        min_voltage = (offset - amplitude).unsqueeze(dim=1)
        max_voltage = (offset + amplitude).unsqueeze(dim=1)
        self.voltage_ranges = torch.cat((min_voltage, max_voltage), dim=1)

    def set_effects(self,
                    amplification=None,
                    output_clipping=None,
                    noise=None,
                    **kwargs):
        """
        Set the amplification, output clipping and noise of the processor.

        Parameters
        ----------
        amplification : [type], optional
            [description], by default None
        output_clipping : [type], optional
            [description], by default None
        noise : [type], optional
            [description], by default None
        """
        # Warning, this function used to be called form the init using a
        # configs file. Now it is called externally. To be changed where it
        # corresponds in bspy tasks.
        # noise can be None, a string determining the type of noise and some
        # args.
        self.set_amplification(amplification)
        self.set_output_clipping(output_clipping)
        self.noise = get_noise(noise, kwargs)

    def set_amplification(self, value):
        """
        Set the amplification of the processor. Can be None, a value,
        or 'default'.
        None will not use amplification, a value will set the amplification
        to that value, and the string 'default' will take the data from the
        info dictionary.

        Parameters
        ----------
        value : None or double or str
            The value of the amplification (None, a value or 'default').
        """
        if value is not None and value == "default":
<<<<<<< HEAD
            self.amplification = TorchUtils.get_tensor_from_list(
                self.model.info["data_info"]["processor"]["driver"]
                ["amplification"])
=======
            self.amplification = TorchUtils.format(
                self.model.info["data_info"]["processor"]["driver"]["amplification"]
            )
>>>>>>> 9e0eb075
        else:
            self.amplification = value

    def set_output_clipping(self, value):
        """
        Set the output clipping of the processor. Can be None, a value, or
        'default'.
        None will not use clipping, a value will set the clipping to that
        value, and the string 'default' will take the data from the info
        dictionary.

        Parameters
        ----------
        value : None or double or str
            The value of the output clipping (None, a value or 'default').
        """
        if value is not None and value == "default":
<<<<<<< HEAD
            self.output_clipping = TorchUtils.get_tensor_from_list(
                self.model.info["data_info"]["clipping_value"])
=======
            self.output_clipping = TorchUtils.format(
                self.model.info["data_info"]["clipping_value"]
            )
>>>>>>> 9e0eb075
        else:
            self.output_clipping = value

    def forward(self, x: torch.Tensor) -> torch.Tensor:
        """
        Apply forward pass on self.model and subsequently apply effects
        if needed.

        Parameters
        ----------
        x : torch.Tensor
            Input data.

        Returns
        -------
        x : torch.tensor
            Output data.
        """
        x = self.model(x)
        if self.amplification is not None:
            x = x * self.amplification
        if self.noise is not None:
            x = self.noise(x)
        if self.output_clipping is not None:
            return torch.clamp(x,
                               min=self.clipping_value[0],
                               max=self.clipping_value[1])
        return x

    # For debugging purposes
    def forward_numpy(self, input_matrix: np.array):
        """
        Perform a forward pass of the model without applying effects.
        Works on a numpy tensor: first converted to tensor, then passed
        through the model, then converted back to numpy.

        Parameters
        ----------
        input_matrix : np.array
            Input data.

        Returns
        -------
        np.array
            Data after forward pass.
        """
        with torch.no_grad():
            inputs_torch = TorchUtils.format(input_matrix)
            output = self.forward(inputs_torch)
        return TorchUtils.to_numpy(output)

    def reset(self):
        """
        Reset the processor.
        """
        # TODO write reset function
        warnings.warn(
            "Warning: Reset function in Surrogate Model not implemented.")

    def close(self):
        """
        Close the processor.
        """
        # TODO write close function
        warnings.warn(
            "Warning: Close function in Surrogate Model not implemented.")

    def is_hardware(self):
        """
        Method to indicate whether this is a hardware processor.

        Returns
        -------
        False
        """
        return False

    def get_electrode_no(self):
        """
        Get the number of electrodes of the processor.

        Returns
        -------
        int
            The number of electrodes of the processor.
        """
        if "info" in dir(self.model):
            return len(self.model.info["data_info"]["input_data"]["offset"])
        else:
            warnings.warn(
                "Unable to retrieve electrode number from the info dictionary,"
                "as it has not been loaded yet into the NeuralNetworkModel. "
                "No checks with the info dictionary were performed. To "
                "proceeed safely, make sure that the 'input_electrode_no' "
                "field corresponds to the number of electrodes with which the "
                "NeuralNetworkModel that you are intending to use was trained."
            )
<<<<<<< HEAD
            return None
=======
            return None

    # def load_file(self, data_dir: str) -> Tuple[dict, OrderedDict]:
    #     """
    #     Load a model from a file. Run a consistency check on smg_configs.
    #     Checks whether the amplification of the processor is set in the config; if not, set it to 1.

    #     Example
    #     -------
    #     >>> load_file("model.pt")
    #     (info, state_dict)

    #     In this case 'info' contains information about the model and 'state_dict' contains the weights
    #     of the network, referring to the model in "model.pt".

    #    Returns
    #    -------
    #    info : dict
    #        Dictionary containing the settings.
    #    state_dict : dict
    #        State dictionary of the model, containing the weights and biases
    #        of the network.
    #    """
    #    # Load model; contains weights (+biases) and info.
    #    state_dict = torch.load(
    #        data_dir, map_location=TorchUtils.get_device()
    #    )
    #    # state_dict is an ordered dictionary.

    #     Returns
    #     -------
    #     info : dict
    #         Dictionary containing the settings.
    #     state_dict : dict
    #         State dictionary of the model, containing the weights and biases
    #         of the network.
    #     """
    #     # Load model; contains weights (+biases) and info.
    #     state_dict = torch.load(
    #         data_dir, map_location=TorchUtils.get_device()
    #     )
    #     # state_dict is an ordered dictionary.

    #    # Set amplification to 1 if not specified in file.
    #    if "amplification" not in info["data_info"]["processor"]:
    #        info["data_info"]["processor"]["amplification"] = 1
    #        warnings.warn(
    #            "The model loaded does not define the amplification; set to 1."
    #        )
    #    return info, state_dict
>>>>>>> 9e0eb075
<|MERGE_RESOLUTION|>--- conflicted
+++ resolved
@@ -46,7 +46,6 @@
         self._init_voltage_ranges()
 
     def _init_voltage_ranges(self):
-<<<<<<< HEAD
         """
         Load the offset and amplitude from the model and calculate the minimum
         and maximum voltage.
@@ -55,12 +54,6 @@
             self.model["info"]["data_info"]["input_data"]["offset"])
         amplitude = TorchUtils.get_tensor_from_list(
             self.model["info"]["data_info"]["input_data"]["amplitude"])
-=======
-        offset = TorchUtils.format(self.model.info["data_info"]["input_data"]["offset"])
-        amplitude = TorchUtils.format(
-            self.model.info["data_info"]["input_data"]["amplitude"]
-        )
->>>>>>> 9e0eb075
         min_voltage = (offset - amplitude).unsqueeze(dim=1)
         max_voltage = (offset + amplitude).unsqueeze(dim=1)
         self.voltage_ranges = torch.cat((min_voltage, max_voltage), dim=1)
@@ -105,15 +98,9 @@
             The value of the amplification (None, a value or 'default').
         """
         if value is not None and value == "default":
-<<<<<<< HEAD
             self.amplification = TorchUtils.get_tensor_from_list(
                 self.model.info["data_info"]["processor"]["driver"]
                 ["amplification"])
-=======
-            self.amplification = TorchUtils.format(
-                self.model.info["data_info"]["processor"]["driver"]["amplification"]
-            )
->>>>>>> 9e0eb075
         else:
             self.amplification = value
 
@@ -131,14 +118,8 @@
             The value of the output clipping (None, a value or 'default').
         """
         if value is not None and value == "default":
-<<<<<<< HEAD
             self.output_clipping = TorchUtils.get_tensor_from_list(
                 self.model.info["data_info"]["clipping_value"])
-=======
-            self.output_clipping = TorchUtils.format(
-                self.model.info["data_info"]["clipping_value"]
-            )
->>>>>>> 9e0eb075
         else:
             self.output_clipping = value
 
@@ -236,9 +217,6 @@
                 "field corresponds to the number of electrodes with which the "
                 "NeuralNetworkModel that you are intending to use was trained."
             )
-<<<<<<< HEAD
-            return None
-=======
             return None
 
     # def load_file(self, data_dir: str) -> Tuple[dict, OrderedDict]:
@@ -288,5 +266,4 @@
     #        warnings.warn(
     #            "The model loaded does not define the amplification; set to 1."
     #        )
-    #    return info, state_dict
->>>>>>> 9e0eb075
+    #    return info, state_dict