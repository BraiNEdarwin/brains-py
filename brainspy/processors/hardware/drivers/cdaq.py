import numpy as np

from brainspy.processors.hardware.drivers.ni.setup import (
    NationalInstrumentsSetup,
    CDAQ_TO_CDAQ_RAMPING_TIME_SECONDS,
)


class CDAQtoCDAQ(NationalInstrumentsSetup):
    """
    Class to establish a connection (for a single, or multiple hardware DNPUs) with the
    CDAQ-to-CDAQ national instrument. It can be of 2 types:
            * With a regular rack
            * With a real time rack
    """
    def __init__(self, configs):
        """
        Initialize the hardware processor

        Parameters
        ----------
        configs : dict
            Key-value pairs required in the configs dictionary to initialise the driver. These are
            described in the parent class
            brainspy.processors.hardware.drivers.ni.setup.NationalInstrumentsSetup.
            Appart from the values described there, there are some internal keys that are added
            internally in this class during the initialisation. None of these are required to
            be passed on the configs.

            auto_start : bool
                If the task is not explicitly started with the DAQmx start_task method, it will
                start it anyway. This value is set to True for this setup.

            offset : int
                Only for CDAQ TO NIDAQ setup. Value (in milliseconds) that the original
                activation voltage will be displaced, in order to enable the spiking signal to
                reach the nidaq setup. The offset value is set to 1 for this setup.

            max_ramping_time_seconds : int
                To set the ramp time for the setup. It is defined with the flags
                CDAQ_TO_CDAQ_RAMPING_TIME_SECONDS in
                brainspy/processors/hardware/drivers/ni/setup.py. Do not tamper with it,
                as it could disable security checks designed to avoid breaking devices.
        """
        configs["auto_start"] = True
<<<<<<< HEAD
        configs["offset"] = 2
=======
        configs["offset"] = 1
>>>>>>> ac751563
        configs["max_ramping_time_seconds"] = CDAQ_TO_CDAQ_RAMPING_TIME_SECONDS
        super().__init__(configs)
        self.tasks_driver.start_trigger(
            self.configs["instruments_setup"]["trigger_source"])

    def forward_numpy(self, y):
        """
        The forward function computes output numpy values from input numpy array.
        This is done to enable compatibility of the the model with numpy
        The first point of the read_data does not perform a reading.
        To synchronise it with the original signal, a point is added at the original signal y.
        The signal read in 'data' discards the first point

        Parameters
        ----------
        y : np.array
            Input data matrix to be sent to the device.
            The data should have a shape of: (device_input_channel_no, data_point_no)
            Where device_input_channel_no is typically the number of activation
            electrodes of the DNPU.

        Returns
        -------
        np.array
            Output data that has been read from the device when receiving the input y.
        """
        y = np.concatenate((y, y[-1, :] * np.ones(
            (1, y.shape[1])), y[-1, :] * np.ones((1, y.shape[1]))))
        y = y.T
        data = self.read_data(y)
        data = -1 * self.process_output_data(data)[:, 2:]
        return data.T<|MERGE_RESOLUTION|>--- conflicted
+++ resolved
@@ -43,11 +43,7 @@
                 as it could disable security checks designed to avoid breaking devices.
         """
         configs["auto_start"] = True
-<<<<<<< HEAD
-        configs["offset"] = 2
-=======
         configs["offset"] = 1
->>>>>>> ac751563
         configs["max_ramping_time_seconds"] = CDAQ_TO_CDAQ_RAMPING_TIME_SECONDS
         super().__init__(configs)
         self.tasks_driver.start_trigger(
@@ -74,9 +70,9 @@
         np.array
             Output data that has been read from the device when receiving the input y.
         """
-        y = np.concatenate((y, y[-1, :] * np.ones(
-            (1, y.shape[1])), y[-1, :] * np.ones((1, y.shape[1]))))
+	# No need to add an extra point, as it is internally handled by the NI drivers
+        # y = np.concatenate((y, y[-1, :] * np.ones((1, y.shape[1]))))
         y = y.T
         data = self.read_data(y)
-        data = -1 * self.process_output_data(data)[:, 2:]
+        data = -1 * self.process_output_data(data)[:, 1:]
         return data.T