--- conflicted
+++ resolved
@@ -348,7 +348,10 @@
             self.readout_task.ai_channels.add_ai_voltage_chan(channel)
 
     @Pyro4.oneway
-    def set_sampling_clocks(self, sampling_frequency, activation_clk_source, samps_per_chan=1000):
+    def set_sampling_clocks(self,
+                            sampling_frequency,
+                            activation_clk_source,
+                            samps_per_chan=1000):
         """
         One way method to set the shape variables for the data that is being sent to the device.
         Depending on which device is being used, CDAQ or NIDAQ, and the sampling frequency, the
@@ -366,38 +369,11 @@
             sampling_frequency,
             source="/" + activation_clk_source + "/ai/SampleClock",
             sample_mode=self.acquisition_type,
-            samps_per_chan=samps_per_chan
-        )
+            samps_per_chan=samps_per_chan)
         self.readout_task.timing.cfg_samp_clk_timing(
             sampling_frequency,
             sample_mode=self.acquisition_type,
-            samps_per_chan=samps_per_chan
-        )
-
-#    @Pyro4.oneway
-#    def set_shape(self, sampling_frequency, shape):
-#        """
-#        One way method to set the shape variables for the data that is being sent to the device.
-#        Depending on which device is being used, CDAQ or NIDAQ, and the sampling frequency, the shape of the data that is being sent can to be specified.
-#        This function helps to tackle the problem of differnt batches having differnt data shapes (for example - differnt sample size) when dealing with big data.
-#
-#        Parameters
-#        ----------
-#        sampling_frequency : float
-#             the average number of samples to be obtained in one second
-#        shape : (int,int)
-#            required shape of for sampling
-#        """
-#        self.activation_task.timing.cfg_samp_clk_timing(
-#            sampling_frequency,
-#            sample_mode=self.acquisition_type,
-#            samps_per_chan=shape,
-#        )
-#        self.readout_task.timing.cfg_samp_clk_timing(
-#            sampling_frequency,
-#            sample_mode=self.acquisition_type,
-#            samps_per_chan=shape,  # TODO: Add shape + 1 ?
-#        )
+            samps_per_chan=samps_per_chan)
 
     @Pyro4.oneway
     def add_synchronisation_channels(
@@ -719,8 +695,9 @@
         self.init_activation_channels(self.activation_channel_names,
                                       self.voltage_ranges)
         self.init_readout_channels(self.readout_channel_names)
-        self.set_sampling_clocks(self.configs["sampling_frequency"], 
-                                 self.configs['instruments_setup']['trigger_source'])
+        self.set_sampling_clocks(
+            self.configs["sampling_frequency"],
+            self.configs['instruments_setup']['trigger_source'])
         return self.voltage_ranges.tolist()
 
     @Pyro4.oneway
@@ -796,37 +773,6 @@
             List containing all the readout channels of the device.
         """
         self.tasks.init_readout_channels(readout_channels)
-
-<<<<<<< HEAD
-#    def set_shape(self, sampling_frequency, shape):
-#        """
-#        One way method to set the shape variables for the data that is being sent to the device.
-#        Depending on which device is being used, CDAQ or NIDAQ, and the sampling frequency, the shape of the data that is being sent can to be specified.
-#       This function helps to tackle the problem of differnt batches having differnt data shapes (for example - differnt sample size) when dealing with big data.
-#
-#        Parameters
-#        ----------
-#        sampling_frequency : float
-#             the average number of samples to be obtained in one second
-#        shape : (int,int)
-#            required shape of for sampling
-#        """
-#        self.tasks.set_shape(sampling_frequency, shape)
-=======
-    def set_shape(self, sampling_frequency, shape):
-        """
-        Wrapper for LocalTasks.set_shape. More information
-        can be found in that method.
-
-        Parameters
-        ----------
-        sampling_frequency : float
-             The average number of samples to be obtained in one second.
-        samples_per_chan : (int,int)
-            Number of expected samples, per channel.
-        """
-        self.tasks.set_shape(sampling_frequency, shape)
->>>>>>> 83ff052f
 
     def add_synchronisation_channels(
         self,
