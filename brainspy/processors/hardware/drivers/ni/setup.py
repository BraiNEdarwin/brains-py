--- conflicted
+++ resolved
@@ -510,19 +510,16 @@
 
         Parameters
         ----------
-<<<<<<< HEAD
-        points_to_write : (int,int) #check this
-=======
         points_to_write : int
->>>>>>> 18babbf7
             Number of points to be written.
-        timeout: Specifies the amount of time in seconds to wait for samples to become
-                available. If the time elapses, the method returns an error and any samples
-                read before the timeout elapsed. The default timeout is 10 seconds. If you
-                set timeout to nidaqmx.constants.WAIT_INFINITELY, the method waits
-                indefinitely. If you set timeout to 0, the method tries once to read
-                the requested samples and returns an error if it is unable to.
-                By default, None, which calculates the timeout based on the frequency.
+        timeout: float
+            Specifies the amount of time in seconds to wait for samples to become
+            available. If the time elapses, the method returns an error and any samples
+            read before the timeout elapsed. The default timeout is 10 seconds. If you
+            set timeout to nidaqmx.constants.WAIT_INFINITELY, the method waits
+            indefinitely. If you set timeout to 0, the method tries once to read
+            the requested samples and returns an error if it is unable to.
+            By default, None, which calculates the timeout based on the frequency.
 
 
         """
