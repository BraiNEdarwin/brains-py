--- conflicted
+++ resolved
@@ -269,13 +269,10 @@
         """
         if self.last_shape != shape:
             self.last_shape = shape
-<<<<<<< HEAD
             self.tasks_driver.set_sampling_clocks(
                 self.configs["sampling_frequency"],
                 self.configs['instruments_setup']['trigger_source'],
                 samps_per_chan=shape)
-=======
->>>>>>> a7ac49b2
             self.offsetted_shape = shape + self.configs["offset"]
             self.tasks_driver.set_shape(self.configs["sampling_frequency"],
                                         self.offsetted_shape)
@@ -335,21 +332,12 @@
             inputs to the device" times "input points that you want to input to the device".
         """
         for n, y_i in enumerate(y):
-<<<<<<< HEAD
-            assert all(
-                y_i < INPUT_VOLTAGE_THRESHOLD
-            ), f"Voltages in electrode {n} higher ({y_i.max()}) than the max. allowed value ({INPUT_VOLTAGE_THRESHOLD} V)"
-            assert all(
-                y_i > -INPUT_VOLTAGE_THRESHOLD
-            ), f"Voltages in electrode {n} lower ({y_i.min()}) than the min. allowed value ({-INPUT_VOLTAGE_THRESHOLD} V)"
-=======
             assert all(y_i < INPUT_VOLTAGE_THRESHOLD), (
                 f"Voltages in electrode {n} higher ({y_i.max()}) than the max."
                 + f" allowed value ({INPUT_VOLTAGE_THRESHOLD} V)")
             assert all(y_i > -INPUT_VOLTAGE_THRESHOLD), (
                 f"Voltages in electrode {n} lower ({y_i.min()}) than the min. "
                 + "allowed value ({-INPUT_VOLTAGE_THRESHOLD} V)")
->>>>>>> a7ac49b2
             assert (
                 y_i[0] == 0.0
             ), f"First value of input stream in electrode {n} is non-zero ({y_i[0]})"
