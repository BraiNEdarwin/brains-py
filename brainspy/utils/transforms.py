--- conflicted
+++ resolved
@@ -1,7 +1,6 @@
 from typing import Tuple, Sequence
 import torch
 from brainspy.utils.pytorch import TorchUtils
-<<<<<<< HEAD
 # Moved most transforms to bspytasks.
 
 # Used in bn.py
@@ -12,26 +11,13 @@
     def __init__(self, current_range: Sequence[float], voltage_range: Sequence[float], cut=True):
         """
         Initialize object, find linear transform parameters for each current-voltage pair.
-=======
-from brainspy.utils.waveform import WaveformManager
-from brainspy.utils.electrodes import get_linear_transform_constants
->>>>>>> c25de0de
 
         Example
         -------
         >>> CurrentToVoltage([[0, 1], [1, 2]], [[1, 2], [1, 0]])
 
-<<<<<<< HEAD
         This example defines two transformations, the first with current range 0 to 1 and voltage
         range 1 to 2, the second with current range 1 to 2 and voltage range 1 to 0.
-=======
-# class CurrentToVoltage():
-#     def __init__(self, v_min, v_max, x_min=-1, x_max=1, cut=True):
-#         self.scale, self.offset = get_linear_transform_constants(v_min, v_max, x_min, x_max)
-#         self.x_min = x_min
-#         self.x_max = x_max
-#         self.cut = cut
->>>>>>> c25de0de
 
         Parameters
         ----------
@@ -130,7 +116,6 @@
     >>> transform_to_voltage(x_min=1, y_min=1, x_max=2, y_max=0, x_val=1)
     1
 
-<<<<<<< HEAD
     This gives the line defined by the points (1, 1) and (2, 0),
     which is y = 2 - x.
     The function will return the line evaluated at x = 1, which is 1.
@@ -212,13 +197,6 @@
     Get the scale/slope of a line defined by two points.
     Used to transform current data to the input voltage ranges of a device:
     Current range would be (x_min, x_max), voltage range would be (y_min, y_max).
-=======
-class DataToVoltageRange:
-    def __init__(self, v_min, v_max, x_min=-1, x_max=1):
-        self.scale, self.offset = get_linear_transform_constants(
-            np.array(v_min), np.array(v_max), np.array(x_min), np.array(x_max)
-        )
->>>>>>> c25de0de
 
     Example
     -------
