--- conflicted
+++ resolved
@@ -35,10 +35,6 @@
             :param slope_length: int
                  The length of the slopes of the waveform.
 
-<<<<<<< HEAD
-    """
-    def __init__(self, configs):
-=======
         Example
         --------
         configs = {}
@@ -47,7 +43,7 @@
         waveform_mgr = WaveformManager(configs)
 
         """
->>>>>>> c4e8ac3b
+    def __init__(self, configs):
         self.plateau_length = configs["plateau_length"]
         self.slope_length = configs["slope_length"]
         self.generate_mask_base()
@@ -126,28 +122,6 @@
 
         """
         data_size = len(data) - 1
-<<<<<<< HEAD
-        # output = torch.tensor([])
-        # data = list(self.safety_format(data, safety_formatting))
-        # plateau_lengths = self._expand(self.plateau_lengths, len(data))
-        # slope_lengths = self._expand(self.slope_lengths, len(data))
-        # amplitudes, plateau_lengths, slope_lengths = self.format_amplitudes_and_slopes(amplitudes, self.plateau_lengths, self.slope_lengths)
-        tmp = TorchUtils.get_numpy_from_tensor(data)
-        # if len(data) == len(plateau_lengths) == len(slope_lengths):
-        output = TorchUtils.get_tensor_from_numpy(
-            np.linspace(0, tmp[0], self.slope_length))
-        for i in range(data_size):
-            output = torch.cat((output, data[i].repeat(self.plateau_length,
-                                                       1)))
-            output = torch.cat((output,
-                                TorchUtils.get_tensor_from_numpy(
-                                    np.linspace(tmp[i], tmp[i + 1],
-                                                self.slope_length))))
-        output = torch.cat((output, data[-1].repeat(self.plateau_length, 1)))
-        output = torch.cat((output,
-                            TorchUtils.get_tensor_from_numpy(
-                                np.linspace(tmp[-1], 0, self.slope_length))))
-=======
         tmp = TorchUtils.to_numpy(data)
         output = TorchUtils.format(np.linspace(0, tmp[0], self.slope_length))
         for i in range(data_size):
@@ -164,7 +138,6 @@
         output = torch.cat(
             (output, TorchUtils.format(np.linspace(tmp[-1], 0, self.slope_length)))
         )
->>>>>>> c4e8ac3b
         del tmp
         return output
 
@@ -197,19 +170,10 @@
         repeat_idx = [1] * t.dim()
         repeat_idx[dim] = n_tile
         t = t.repeat(*(repeat_idx))
-<<<<<<< HEAD
         order_index = torch.cat([
             init_dim * torch.arange(n_tile, device=t.device, dtype=torch.long)
             + i for i in range(init_dim)
         ])
-=======
-        order_index = torch.cat(
-            [
-                init_dim * torch.arange(n_tile, device=t.device, dtype=torch.long) + i
-                for i in range(init_dim)
-            ]
-        )
->>>>>>> c4e8ac3b
         return torch.index_select(t, dim, order_index)
 
     def plateaus_to_waveform(
@@ -265,24 +229,10 @@
             If the lenght of the input data is not a multiple of the plateau
             length of the object.
         """
-<<<<<<< HEAD
         # Check input format.
         assert (len(data) % self.plateau_length == 0
                 ), f"Length of input data {data.shape} is not multiple of "
         f"plateau length {self.plateau_length}."
-=======
-        # The function np.linspace supports multiple dimension while torch.linspace does not. Data is transformed from tensor to numpy and then returned back to tensor.
-        assert (
-            len(data) % self.plateau_length == 0
-        ), f"Incorrect data shape with respect to plateau length {self.plateau_length}."
-        data_size = int(len(data) / self.plateau_length) - 1
-        tmp = TorchUtils.to_numpy(data)
-        output = np.ndarray([])
-        # data = list(self.safety_format(data, safety_formatting))
-        # plateau_lengths = self._expand(self.plateau_length, len(tmp))
-        # slope_lengths = self._expand(self.slope_length, len(tmp))
-        # amplitudes, plateau_lengths, slope_lengths = self.format_amplitudes_and_slopes(amplitudes, self.plateau_lengths, self.slope_lengths)
->>>>>>> c4e8ac3b
 
         data_size = int(len(data) / self.plateau_length)  # number of plateaus
         input_copy = TorchUtils.get_numpy_from_tensor(
@@ -297,7 +247,6 @@
         # Go through all data except last plateau.
         for i in range(data_size - 1):
             end = start + self.plateau_length
-<<<<<<< HEAD
             output_mask += [True] * self.plateau_length
             output_data = np.concatenate((output_data, input_copy[start:end]))
             output_mask += [False] * self.slope_length
@@ -306,19 +255,6 @@
                  np.linspace(input_copy[end - 1], input_copy[end],
                              self.slope_length)))
             start = end
-=======
-            mask += [True] * self.plateau_length
-            output = np.concatenate((output, tmp[start:end]))
-            mask += [False] * self.slope_length
-            output = np.concatenate(
-                (output, np.linspace(tmp[end - 1], tmp[end], self.slope_length))
-            )
-            start = end
-        mask += [True] * self.plateau_length
-        output = np.concatenate((output, tmp[start:]))
-        mask += [False] * self.slope_length
-        output = np.concatenate((output, np.linspace(tmp[-1], 0, self.slope_length)))
->>>>>>> c4e8ac3b
 
         # Go through last plateau and final slope.
         output_mask += [True] * self.plateau_length
@@ -328,7 +264,6 @@
             (output_data, np.linspace(input_copy[-1], 0, self.slope_length)))
 
         if return_pytorch:
-<<<<<<< HEAD
             return TorchUtils.get_tensor_from_numpy(
                 output_data), TorchUtils.get_tensor_from_list(output_mask,
                                                               data_type=bool)
@@ -419,31 +354,6 @@
             If the lenght of the input data is not a multiple of the plateau
             length of the object.
         """
-=======
-            return TorchUtils.format(output), TorchUtils.format(mask)
-        else:
-            return output, mask
-
-    def plateaus_to_points(self, data):
-        # plateau_lengths = self._expand(
-        #     self.plateau_lengths, int(len(data) / self.plateau_lengths)
-        # )
-        # output = np.array([])
-        # j = 0
-        # for i in range(len(data)):
-        #     output = np.append(output, data[j: j + self.plateau_length].mean())
-        #     j += self.plateau_length
-        assert (
-            len(data) % self.plateau_length == 0
-        ), f"Incorrect data shape {data.shape} with respect to the number of points for plateau length {self.plateau_length}."
-        point_no = int(len(data) / self.plateau_length)
-        result = data.view(point_no, self.plateau_length, data.shape[1]).mean(dim=1)
-        if len(result.shape) == 1:
-            result = result.unsqueeze(dim=1)
-        return result
-
-    def waveform_to_points(self, data, mask=None):
->>>>>>> c4e8ac3b
         if mask is None:
             mask = self.generate_mask(len(data))
         return self.plateaus_to_points(self.waveform_to_plateaus(data, mask))
@@ -519,37 +429,14 @@
 
 
 def process_data(waveform_transforms, inputs, targets):
-    """
-    Data processing required to apply waveforms to the inputs and pass them onto the GPU if necessary.
-
-    Parameters
-    ----------
-    waveform_transforms : transforms.Compose
-        Compose object with transformations of the waveform
-    inputs : [type]
-        [description]
-    targets : [type]
-        [description]
-
-    Returns
-    -------
-    [type]
-        [description]
-    """
+    # Data processing required to apply waveforms to the inputs and pass them onto the GPU if necessary.
     if waveform_transforms is not None:
         inputs, targets = waveform_transforms((inputs, targets))
-<<<<<<< HEAD
     if inputs is not None and inputs.device != TorchUtils.get_accelerator_type(
     ):
         inputs = inputs.to(device=TorchUtils.get_accelerator_type())
     if targets is not None and targets.device != TorchUtils.get_accelerator_type(
     ):
         targets = targets.to(device=TorchUtils.get_accelerator_type())
-=======
-    if inputs is not None and inputs.device != TorchUtils.get_device():
-        inputs = inputs.to(device=TorchUtils.get_device())
-    if targets is not None and targets.device != TorchUtils.get_device():
-        targets = targets.to(device=TorchUtils.get_device())
->>>>>>> c4e8ac3b
 
     return inputs, targets